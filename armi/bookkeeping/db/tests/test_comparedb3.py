# Copyright 2021 TerraPower, LLC
#
# Licensed under the Apache License, Version 2.0 (the "License");
# you may not use this file except in compliance with the License.
# You may obtain a copy of the License at
#
#     http://www.apache.org/licenses/LICENSE-2.0
#
# Unless required by applicable law or agreed to in writing, software
# distributed under the License is distributed on an "AS IS" BASIS,
# WITHOUT WARRANTIES OR CONDITIONS OF ANY KIND, either express or implied.
# See the License for the specific language governing permissions and
# limitations under the License.

"""Tests for the compareDB3 module"""
# pylint: disable=missing-function-docstring,missing-class-docstring,abstract-method,protected-access
import unittest

import h5py

from armi.bookkeeping.db import database3
from armi.bookkeeping.db.compareDB3 import compareDatabases, DiffResults, OutputWriter
from armi.reactor.tests import test_reactors
from armi.tests import TEST_ROOT
from armi.utils.directoryChangers import TemporaryDirectoryChanger


class TestCompareDB3(unittest.TestCase):
    """Tests for the compareDB3 module"""

    def setUp(self):
        self.td = TemporaryDirectoryChanger()
        self.td.__enter__()

    def tearDown(self):
        self.td.__exit__(None, None, None)

    def test_outputWriter(self):
        fileName = "test_outputWriter.txt"
        with OutputWriter(fileName) as out:
            out.writeln("Rubber Baby Buggy Bumpers")

        txt = open(fileName, "r").read()
        self.assertIn("Rubber", txt)

    def test_diffResultsBasic(self):
        # init an instance of the class
        dr = DiffResults(0.01)
        self.assertEqual(len(dr._columns), 0)
        self.assertEqual(len(dr._structureDiffs), 0)
        self.assertEqual(len(dr.diffs), 0)

        # simple test of addDiff
        dr.addDiff("thing", "what", 123.4, 122.2345, 555)
        self.assertEqual(len(dr._columns), 0)
        self.assertEqual(len(dr._structureDiffs), 0)
        self.assertEqual(len(dr.diffs), 3)
        self.assertEqual(dr.diffs["thing/what mean(abs(diff))"][0], 123.4)
        self.assertEqual(dr.diffs["thing/what mean(diff)"][0], 122.2345)
        self.assertEqual(dr.diffs["thing/what max(abs(diff))"][0], 555)

        # simple test of addTimeStep
        dr.addTimeStep("timeStep")
        self.assertEqual(dr._structureDiffs[0], 0)
        self.assertEqual(dr._columns[0], "timeStep")

        # simple test of addStructureDiffs
        dr.addStructureDiffs(7)
        self.assertEqual(len(dr._structureDiffs), 1)
        self.assertEqual(dr._structureDiffs[0], 7)

        # simple test of _getDefault
        self.assertEqual(len(dr._getDefault()), 0)

        # simple test of nDiffs
        self.assertEqual(dr.nDiffs(), 10)

    def test_compareDatabaseDuplicate(self):
        """end-to-end test of compareDatabases() on a photocopy database"""
        # build two super-simple H5 files for testing
        o, r = test_reactors.loadTestReactor(TEST_ROOT)

        # create two DBs, identical but for file names
        dbs = []
        for i in range(2):
            # create the tests DB
            dbi = database3.DatabaseInterface(r, o.cs)
            dbi.initDB(fName=self._testMethodName + str(i) + ".h5")
            db = dbi.database

            # validate the file exists, and force it to be readable again
            b = h5py.File(db._fullPath, "r")
            self.assertEqual(list(b.keys()), ["inputs"])
            self.assertEqual(
                sorted(b["inputs"].keys()), ["blueprints", "geomFile", "settings"]
            )
            b.close()

            # append to lists
            dbs.append(db)

        # end-to-end validation that comparing a photocopy database works
        diffs = compareDatabases(dbs[0]._fullPath, dbs[1]._fullPath)
        self.assertEqual(len(diffs.diffs), 0)
        self.assertEqual(diffs.nDiffs(), 0)

    def test_compareDatabaseSim(self):
        """end-to-end test of compareDatabases() on very simlar databases"""
        # build two super-simple H5 files for testing
        o, r = test_reactors.loadTestReactor(TEST_ROOT)

        # create two DBs, identical but for file names
        dbs = []
        for nCycles in range(1, 3):
            # build some test data
            days = 100 * nCycles
            cycles = [
                {"step days": [days, days], "power fractions": [1, 0.5]}
            ] * nCycles
            cs = o.cs.modified(
                newSettings={
                    "nCycles": nCycles,
                    "cycles": cycles,
                    "reloadDBName": "something_fake.h5",
                }
            )

            # create the tests DB
            dbi = database3.DatabaseInterface(r, cs)
            dbi.initDB(fName=self._testMethodName + str(nCycles) + ".h5")
            db = dbi.database

            # populate the db with something
            for cycle, node in (
                (cycle, node) for cycle in range(nCycles + 1) for node in range(2)
            ):
                r.p.cycle = cycle
                r.p.timeNode = node
                r.p.cycleLength = days * 2
                db.writeToDB(r)

            # validate the file exists, and force it to be readable again
            b = h5py.File(db._fullPath, "r")
            dbKeys = sorted(b.keys())
            self.assertEqual(len(dbKeys), 2 * (nCycles + 1) + 1)
            self.assertIn("inputs", dbKeys)
            self.assertIn("c00n00", dbKeys)
            self.assertEqual(
                sorted(b["inputs"].keys()), ["blueprints", "geomFile", "settings"]
            )
            b.close()

            # append to lists
            dbs.append(db)

        # end-to-end validation that comparing a photocopy database works
        diffs = compareDatabases(dbs[0]._fullPath, dbs[1]._fullPath)
<<<<<<< HEAD
        self.assertEqual(len(diffs.diffs), 453)
=======
        self.assertEqual(len(diffs.diffs), 459)
>>>>>>> 7a731df8
        self.assertEqual(diffs.nDiffs(), 3)


if __name__ == "__main__":
    unittest.main()<|MERGE_RESOLUTION|>--- conflicted
+++ resolved
@@ -155,11 +155,7 @@
 
         # end-to-end validation that comparing a photocopy database works
         diffs = compareDatabases(dbs[0]._fullPath, dbs[1]._fullPath)
-<<<<<<< HEAD
-        self.assertEqual(len(diffs.diffs), 453)
-=======
         self.assertEqual(len(diffs.diffs), 459)
->>>>>>> 7a731df8
         self.assertEqual(diffs.nDiffs(), 3)
 
 
