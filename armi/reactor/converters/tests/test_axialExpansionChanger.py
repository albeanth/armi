--- conflicted
+++ resolved
@@ -160,7 +160,6 @@
                 self.tempField[i, :] = tmp[i]
 
 
-<<<<<<< HEAD
 class TestMultiPinConservation(AxialExpansionTestBase):
     @classmethod
     def setUpClass(cls):
@@ -305,8 +304,6 @@
 
 
 
-=======
->>>>>>> 5d7d1b86
 class TestAxialExpansionHeight(AxialExpansionTestBase):
     """Verify that test assembly is expanded correctly."""
 
