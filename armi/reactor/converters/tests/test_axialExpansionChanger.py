--- conflicted
+++ resolved
@@ -880,13 +880,8 @@
                 hasCustomMaterial = any(
                     isinstance(c.material, custom.Custom) for c in bStd
                 )
-<<<<<<< HEAD
                 if hasCustomMaterial:
                     checkColdBlockHeight(bStd, bExp, self.assertEqual, "the same")
-=======
-                if (aStd.hasFlags(Flags.CONTROL)) or (hasCustomMaterial):
-                    checkColdBlockHeight(bStd, bExp, self.assertAlmostEqual, "the same")
->>>>>>> 9cb79cf3
                 else:
                     checkColdBlockHeight(bStd, bExp, self.assertNotEqual, "different")
                 if bStd.hasFlags(Flags.FUEL):
