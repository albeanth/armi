--- conflicted
+++ resolved
@@ -116,15 +116,9 @@
             )
         for exp in expFrac:
             if exp <= 0.0:
-<<<<<<< HEAD
                 raise RuntimeError(
                     f"Expansion factor {exp}, L1/L0, is not physical. Expansion fractions should be greater than 0.0."
                 )
-=======
-                msg = f"Expansion factor {exp}, L1/L0, is not physical. Expansion fractions should be greater than 0.0."
-                runLog.error(msg)
-                raise RuntimeError(msg)
->>>>>>> 14392c84
         for c, p in zip(components, expFrac):
             self._expansionFactors[c] = p
 
