# Copyright 2019 TerraPower, LLC
#
# Licensed under the Apache License, Version 2.0 (the "License");
# you may not use this file except in compliance with the License.
# You may obtain a copy of the License at
#
#     http://www.apache.org/licenses/LICENSE-2.0
#
# Unless required by applicable law or agreed to in writing, software
# distributed under the License is distributed on an "AS IS" BASIS,
# WITHOUT WARRANTIES OR CONDITIONS OF ANY KIND, either express or implied.
# See the License for the specific language governing permissions and
# limitations under the License.
"""Enable component-wise axial expansion for assemblies and/or a reactor."""

import typing

from numpy import array

from armi import runLog
from armi.materials.material import Fluid
from armi.reactor.assemblies import Assembly
from armi.reactor.converters.axialExpansionChanger.assemblyAxialLinkage import (
    AssemblyAxialLinkage,
)
from armi.reactor.converters.axialExpansionChanger.expansionData import (
    ExpansionData,
    iterSolidComponents,
)
from armi.reactor.flags import Flags
from armi.utils.customExceptions import InputError


def getDefaultReferenceAssem(assems):
    """Return a default reference assembly."""
    # if assemblies are defined in blueprints, handle meshing
    # assume finest mesh is reference
    assemsByNumBlocks = sorted(
        assems,
        key=lambda a: len(a),
        reverse=True,
    )
    return assemsByNumBlocks[0] if assemsByNumBlocks else None


def makeAssemsAbleToSnapToUniformMesh(assems, nonUniformAssemFlags, referenceAssembly=None):
    """Make this set of assemblies aware of the reference mesh so they can stay uniform as they axially expand."""
    if not referenceAssembly:
        referenceAssembly = getDefaultReferenceAssem(assems)
    # make the snap lists so assems know how to expand
    nonUniformAssems = [Flags.fromStringIgnoreErrors(t) for t in nonUniformAssemFlags]
    for a in assems:
        if any(a.hasFlags(f) for f in nonUniformAssems):
            continue
        a.makeAxialSnapList(referenceAssembly)


class AxialExpansionChanger:
    """
    Axially expand or contract assemblies or an entire core.

    Attributes
    ----------
    linked: :py:class:`AssemblyAxialLinkage`
        establishes object containing axial linkage information
    expansionData: :py:class:`ExpansionData <armi.reactor.converters.axialExpansionChanger.expansionData.ExpansionData>`
        establishes object to store and access relevant expansion data

    Notes
    -----
    - Is designed to work with general, vertically oriented, pin-type assembly designs. It is not set up to account
      for any other assembly type.
    - Useful for fuel performance, thermal expansion, reactivity coefficients, etc.
    """

    linked: typing.Optional[AssemblyAxialLinkage]
    expansionData: typing.Optional[ExpansionData]

    def __init__(self, detailedAxialExpansion: bool = False):
        """
        Build an axial expansion converter.

        Parameters
        ----------
        detailedAxialExpansion : bool, optional
            A boolean to indicate whether or not detailedAxialExpansion is to be utilized.
        """
        self._detailedAxialExpansion = detailedAxialExpansion
        self.linked = None
        self.expansionData = None

    @classmethod
    def expandColdDimsToHot(
        cls,
        assems: list,
        isDetailedAxialExpansion: bool,
        referenceAssembly=None,
    ):
        """Expand BOL assemblies, resolve disjoint axial mesh (if needed), and update block BOL heights.

        .. impl:: Perform expansion during core construction based on block heights at a specified temperature.
            :id: I_ARMI_INP_COLD_HEIGHT
            :implements: R_ARMI_INP_COLD_HEIGHT

            This method is designed to be used during core construction to axially thermally expand the
            assemblies to their "hot" temperatures (as determined by ``Thot`` values in blueprints).
            First, The Assembly is prepared for axial expansion via ``setAssembly``. In
            ``applyColdHeightMassIncrease``, the number densities on each Component is adjusted to
            reflect that Assembly inputs are at cold (i.e., ``Tinput``) temperatures. To expand to
            the requested hot temperatures, thermal expansion factors are then computed in
            ``computeThermalExpansionFactors``. Finally, the Assembly is axially thermally expanded in
            ``axiallyExpandAssembly``.

            If the setting ``detailedAxialExpansion`` is ``False``, then each Assembly gets its Block mesh
            set to match that of the "reference" Assembly (see ``getDefaultReferenceAssem`` and ``setBlockMesh``).

            Once the Assemblies are axially expanded, the Block BOL heights are updated. To account for the change in
            Block volume from axial expansion, ``completeInitialLoading`` is called to update any volume-dependent
            Block information.

        Parameters
        ----------
        assems: list[:py:class:`Assembly <armi.reactor.assemblies.Assembly>`]
            list of assemblies to be thermally expanded
        isDetailedAxialExpansion: bool
            If False, assemblies will be forced to conform to the reference mesh after expansion
        referenceAssembly: :py:class:`Assembly <armi.reactor.assemblies.Assembly>`, optional
            Assembly whose mesh other meshes will conform to if isDetailedAxialExpansion is False.
            If not provided, will assume the finest mesh assembly which is typically fuel.

        Notes
        -----
        Calling this method will result in an increase in mass via applyColdHeightMassIncrease!

        See Also
        --------
        :py:meth:`armi.reactor.converters.axialExpansionChanger.axialExpansionChanger.AxialExpansionChanger.applyColdHeightMassIncrease`
        """
        assems = list(assems)
        if not referenceAssembly:
            referenceAssembly = getDefaultReferenceAssem(assems)
        axialExpChanger = cls(isDetailedAxialExpansion)
        for a in assems:
            axialExpChanger.setAssembly(a, expandFromTinputToThot=True)
            axialExpChanger.applyColdHeightMassIncrease()
            axialExpChanger.expansionData.computeThermalExpansionFactors()
            axialExpChanger.axiallyExpandAssembly()
        if not isDetailedAxialExpansion:
            for a in assems:
                a.setBlockMesh(referenceAssembly.getAxialMesh())
        # update block BOL heights to reflect hot heights
        for a in assems:
            for b in a:
                b.p.heightBOL = b.getHeight()
                b.completeInitialLoading()

    def performPrescribedAxialExpansion(self, a: Assembly, components: list, percents: list, setFuel=True):
        """Perform axial expansion/contraction of an assembly given prescribed expansion percentages.

        .. impl:: Perform expansion/contraction, given a list of components and expansion coefficients.
            :id: I_ARMI_AXIAL_EXP_PRESC
            :implements: R_ARMI_AXIAL_EXP_PRESC

            This method performs component-wise axial expansion for an Assembly given expansion coefficients
            and a corresponding list of Components. In ``setAssembly``, the Assembly is prepared
            for axial expansion by determining Component-wise axial linkage and checking to see if a dummy Block
            is in place (necessary for ensuring conservation properties). The provided expansion factors are
            then assigned to their corresponding Components in ``setExpansionFactors``. Finally, the axial
            expansion is performed in ``axiallyExpandAssembly``

        Parameters
        ----------
        a : :py:class:`Assembly <armi.reactor.assemblies.Assembly>`
            ARMI assembly to be changed
        components : list[:py:class:`Component <armi.reactor.components.component.Component>`]
            list of Components to be expanded
        percents : list[float]
            list of expansion percentages for each component listed in components
        setFuel : boolean, optional
            Boolean to determine whether or not fuel blocks should have their target components set
            This is useful when target components within a fuel block need to be determined on-the-fly.

        Notes
        -----
        - percents may be positive (expansion) or negative (contraction)
        """
        self.setAssembly(a, setFuel)
        self.expansionData.setExpansionFactors(components, percents)
        self.axiallyExpandAssembly()

    def performThermalAxialExpansion(
        self,
        a: Assembly,
        tempGrid: list,
        tempField: list,
        setFuel: bool = True,
        expandFromTinputToThot: bool = False,
    ):
        """Perform thermal expansion/contraction for an assembly given an axial temperature grid and
        field.

        .. impl:: Perform thermal expansion/contraction, given an axial temperature distribution
            over an assembly.
            :id: I_ARMI_AXIAL_EXP_THERM
            :implements: R_ARMI_AXIAL_EXP_THERM

            This method performs component-wise thermal expansion for an assembly given a discrete
            temperature distribution over the axial length of the Assembly. In ``setAssembly``, the
            Assembly is prepared for axial expansion by determining Component-wise axial linkage and
            checking to see if a dummy Block is in place (necessary for ensuring conservation
            properties). The discrete temperature distribution is then leveraged to update Component
            temperatures and compute thermal expansion factors (via
            ``updateComponentTempsBy1DTempField`` and ``computeThermalExpansionFactors``,
            respectively). Finally, the axial expansion is performed in ``axiallyExpandAssembly``.

        Parameters
        ----------
        a : :py:class:`Assembly <armi.reactor.assemblies.Assembly>`
            ARMI assembly to be changed
        tempGrid : float, list
            Axial temperature grid (in cm) (i.e., physical locations where temp is stored)
        tempField : float, list
            Temperature values (in C) along grid
        setFuel : boolean, optional
            Boolean to determine whether or not fuel blocks should have their target components set
            This is useful when target components within a fuel block need to be determined on-the-fly.
        expandFromTinputToThot: bool
            determines if thermal expansion factors should be calculated from c.inputTemperatureInC
            to c.temperatureInC (True) or some other reference temperature and c.temperatureInC (False)
        """
        self.setAssembly(a, setFuel, expandFromTinputToThot)
        self.expansionData.updateComponentTempsBy1DTempField(tempGrid, tempField)
        self.expansionData.computeThermalExpansionFactors()
        self.axiallyExpandAssembly()

    def reset(self):
        self.linked = None
        self.expansionData = None

    def setAssembly(self, a: Assembly, setFuel=True, expandFromTinputToThot=False):
        """Set the armi assembly to be changed and init expansion data class for assembly.

        Parameters
        ----------
         a : :py:class:`Assembly <armi.reactor.assemblies.Assembly>`
            ARMI assembly to be changed
        setFuel : boolean, optional
            Boolean to determine whether or not fuel blocks should have their target components set
            This is useful when target components within a fuel block need to be determined on-the-fly.
        expandFromTinputToThot: bool
            determines if thermal expansion factors should be calculated from c.inputTemperatureInC
            to c.temperatureInC (True) or some other reference temperature and c.temperatureInC (False)

        Notes
        -----
        When considering thermal expansion, if there is an axial temperature distribution on the
        assembly, the axial expansion methodology will NOT perfectly preserve mass. The magnitude of
        the gradient of the temperature distribution is the primary factor in determining the
        cumulative loss of mass conservation.
        """
        self.linked = AssemblyAxialLinkage(a)
<<<<<<< HEAD
        self.expansionData = ExpansionData(
            a, setFuel=setFuel, expandFromTinputToThot=expandFromTinputToThot
        )
        self._checkAssemblyConstructionIsValid()

    def _checkAssemblyConstructionIsValid(self):
=======
        self.expansionData = ExpansionData(a, setFuel=setFuel, expandFromTinputToThot=expandFromTinputToThot)
>>>>>>> 14392c84
        self._isTopDummyBlockPresent()
        self._checkForBlocksWithoutSolids()

    def _checkForBlocksWithoutSolids(self):
        """
        Makes sure that there aren't any blocks (other than the top-most dummy block)
        that consist of entirely fluid components. The expansion changer doesn't know
        what to do with such assemblies.
        """
        # skip top most dummy block since that is, by design, all fluid
        for b in self.linked.a[:-1]:
            if all(isinstance(c.material, Fluid) for c in b.iterComponents()):
                raise InputError(
                    f"Assembly {self.linked.a} is constructed improperly for use with the axial expansion changer "
                    f"as block, {b}, consists of exclusively fluid component(s). If this is not a mistake, consider "
                    "using the 'assemFlagsToSkipAxialExpansion' case setting to bypass performing axial expansion "
                    "on this assembly."
                )

    def applyColdHeightMassIncrease(self):
        """
        Increase component mass because they are declared at cold dims.

        Notes
        -----
        A cold 1 cm tall component will have more mass that a component with the
        same mass/length as a component with a hot height of 1 cm. This should be
        called when the setting `inputHeightsConsideredHot` is used. This adjusts
        the expansion factor applied during applyMaterialMassFracsToNumberDensities.
        """
<<<<<<< HEAD
        for c in self.linked.a.iterComponents():
            axialExpansionFactor = 1.0 + c.material.linearExpansionFactor(
                c.temperatureInC, c.inputTemperatureInC
            )
=======
        for c in self.linked.a.getComponents():
            axialExpansionFactor = 1.0 + c.material.linearExpansionFactor(c.temperatureInC, c.inputTemperatureInC)
>>>>>>> 14392c84
            c.changeNDensByFactor(axialExpansionFactor)

    def _isTopDummyBlockPresent(self):
        """Determines if top most block of assembly is a dummy block.

        Notes
        -----
        - If true, then axial expansion will be physical for all blocks.
        - If false, the top most block in the assembly is artificially chopped
          to preserve the assembly height. A runLog.Warning also issued.
        """
        top = self.linked.a[-1]
        if not top.hasFlags(Flags.DUMMY):
            runLog.warning(
                f"No dummy block present at the top of {self.linked.a}! "
                "Top most block will be artificially chopped "
                "to preserve assembly height"
            )
            if self._detailedAxialExpansion:
                msg = "Cannot run detailedAxialExpansion without a dummy block at the top of the assembly!"
                runLog.error(msg)
                raise RuntimeError(msg)

    def axiallyExpandAssembly(self):
        """Utilizes assembly linkage to do axial expansion.

        .. impl:: Preserve the total height of an ARMI assembly, during expansion.
            :id: I_ARMI_ASSEM_HEIGHT_PRES
            :implements: R_ARMI_ASSEM_HEIGHT_PRES

            The total height of an Assembly is preserved by not changing the ``ztop`` position
            of the top-most Block in an Assembly. The ``zbottom`` of the top-most Block is
            adjusted to match the Block immediately below it. The ``height`` of the
            top-most Block is is then updated to reflect any expansion/contraction.
        """
        mesh = [0.0]
        numOfBlocks = self.linked.a.countBlocksWithFlags()
        runLog.debug(
            "Printing component expansion information (growth percentage and 'target component')"
            f"for each block in assembly {self.linked.a}."
        )
        for ib, b in enumerate(self.linked.a):
            runLog.debug(msg=f"  Block {b}")
            blockHeight = b.getHeight()
            # set bottom of block equal to top of block below it
            # if ib == 0, leave block bottom = 0.0
            if ib > 0:
                b.p.zbottom = self.linked.linkedBlocks[b].lower.p.ztop
            isDummyBlock = ib == (numOfBlocks - 1)
            if not isDummyBlock:
                for c in iterSolidComponents(b):
                    growFrac = self.expansionData.getExpansionFactor(c)
                    runLog.debug(msg=f"      Component {c}, growFrac = {growFrac:.4e}")
                    c.height = growFrac * blockHeight
                    # align linked components
                    if ib == 0:
                        c.zbottom = 0.0
                    else:
                        if self.linked.linkedComponents[c].lower is not None:
                            # use linked components below
                            c.zbottom = self.linked.linkedComponents[c].lower.ztop
                        else:
                            # otherwise there aren't any linked components
                            # so just set the bottom of the component to
                            # the top of the block below it
                            c.zbottom = self.linked.linkedBlocks[b].lower.p.ztop
                    c.ztop = c.zbottom + c.height
                    # update component number densities
                    c.changeNDensByFactor(1.0 / growFrac)
                    # redistribute block boundaries if on the target component
                    if self.expansionData.isTargetComponent(c):
                        b.p.ztop = c.ztop
                        b.p.height = b.p.ztop - b.p.zbottom
            else:
                b.p.height = b.p.ztop - b.p.zbottom

            b.p.z = b.p.zbottom + b.getHeight() / 2.0

            _checkBlockHeight(b)
            # Call Component.clearCache to update the Component volume, and therefore the masses,
            # of all components.
            for c in b:
                c.clearCache()
            # redo mesh -- functionality based on assembly.calculateZCoords()
            mesh.append(b.p.ztop)
            b.spatialLocator = self.linked.a.spatialGrid[0, 0, ib]

        bounds = list(self.linked.a.spatialGrid._bounds)
        bounds[2] = array(mesh)
        self.linked.a.spatialGrid._bounds = tuple(bounds)

    def manageCoreMesh(self, r):
        """Manage core mesh post assembly-level expansion.

        Parameters
        ----------
        r : :py:class:`Reactor <armi.reactor.reactors.Reactor>`
            ARMI reactor to have mesh modified

        Notes
        -----
        - if no detailedAxialExpansion, then do "cheap" approach to uniformMesh converter.
        - update average core mesh values with call to r.core.updateAxialMesh()
        - oldMesh will be None during initial core construction at processLoading as it has not yet
          been set.
        """
        if not self._detailedAxialExpansion:
            # loop through again now that the reference is adjusted and adjust the non-fuel assemblies.
            for a in r.core.getAssemblies():
                a.setBlockMesh(r.core.refAssem.getAxialMesh(), conserveMassFlag="auto")

        oldMesh = r.core.p.axialMesh
        r.core.updateAxialMesh()
        if oldMesh:
            runLog.extra("Updated r.core.p.axialMesh (old, new)")
            for old, new in zip(oldMesh, r.core.p.axialMesh):
                runLog.extra(f"{old:.6e}\t{new:.6e}")


def _checkBlockHeight(b):
    """
    Do some basic block height validation.

    Notes
    -----
    3cm is a presumptive lower threshold for DIF3D
    """
    if b.getHeight() < 3.0:
        runLog.debug(f"Block {b.name} ({str(b.p.flags)}) has a height less than 3.0 cm. ({b.getHeight():.12e})")

    if b.getHeight() < 0.0:
<<<<<<< HEAD
        raise ArithmeticError(f"Block {b.name} ({str(b.p.flags)}) has a negative height! ({b.getHeight():.12e})")
=======
        raise ArithmeticError(
            "Block {0:s} ({1:s}) has a negative height! ({2:.12e})".format(b.name, str(b.p.flags), b.getHeight())
        )
>>>>>>> 14392c84
<|MERGE_RESOLUTION|>--- conflicted
+++ resolved
@@ -259,16 +259,10 @@
         cumulative loss of mass conservation.
         """
         self.linked = AssemblyAxialLinkage(a)
-<<<<<<< HEAD
-        self.expansionData = ExpansionData(
-            a, setFuel=setFuel, expandFromTinputToThot=expandFromTinputToThot
-        )
+        self.expansionData = ExpansionData(a, setFuel=setFuel, expandFromTinputToThot=expandFromTinputToThot)
         self._checkAssemblyConstructionIsValid()
 
     def _checkAssemblyConstructionIsValid(self):
-=======
-        self.expansionData = ExpansionData(a, setFuel=setFuel, expandFromTinputToThot=expandFromTinputToThot)
->>>>>>> 14392c84
         self._isTopDummyBlockPresent()
         self._checkForBlocksWithoutSolids()
 
@@ -299,15 +293,8 @@
         called when the setting `inputHeightsConsideredHot` is used. This adjusts
         the expansion factor applied during applyMaterialMassFracsToNumberDensities.
         """
-<<<<<<< HEAD
         for c in self.linked.a.iterComponents():
-            axialExpansionFactor = 1.0 + c.material.linearExpansionFactor(
-                c.temperatureInC, c.inputTemperatureInC
-            )
-=======
-        for c in self.linked.a.getComponents():
             axialExpansionFactor = 1.0 + c.material.linearExpansionFactor(c.temperatureInC, c.inputTemperatureInC)
->>>>>>> 14392c84
             c.changeNDensByFactor(axialExpansionFactor)
 
     def _isTopDummyBlockPresent(self):
@@ -439,10 +426,4 @@
         runLog.debug(f"Block {b.name} ({str(b.p.flags)}) has a height less than 3.0 cm. ({b.getHeight():.12e})")
 
     if b.getHeight() < 0.0:
-<<<<<<< HEAD
-        raise ArithmeticError(f"Block {b.name} ({str(b.p.flags)}) has a negative height! ({b.getHeight():.12e})")
-=======
-        raise ArithmeticError(
-            "Block {0:s} ({1:s}) has a negative height! ({2:.12e})".format(b.name, str(b.p.flags), b.getHeight())
-        )
->>>>>>> 14392c84
+        raise ArithmeticError(f"Block {b.name} ({str(b.p.flags)}) has a negative height! ({b.getHeight():.12e})")