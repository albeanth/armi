# Copyright 2019 TerraPower, LLC
#
# Licensed under the Apache License, Version 2.0 (the "License");
# you may not use this file except in compliance with the License.
# You may obtain a copy of the License at
#
#     http://www.apache.org/licenses/LICENSE-2.0
#
# Unless required by applicable law or agreed to in writing, software
# distributed under the License is distributed on an "AS IS" BASIS,
# WITHOUT WARRANTIES OR CONDITIONS OF ANY KIND, either express or implied.
# See the License for the specific language governing permissions and
# limitations under the License.

"""
Reactor objects represent the highest level in the hierarchy of structures that compose the system
to be modeled. Core objects represent collections of assemblies.

Core is a high-level object in the data model in ARMI. They contain assemblies which in turn contain
more refinement in representing the physical reactor. The reactor is the owner of many of the
plant-wide state variables such as keff, cycle, and node.

.. impl:: ARMI represents the Reactor heirarchically.
   :id: IMPL_REACTOR_HIERARCHY_0
   :links: REQ_REACTOR_HIERARCHY

   The Reactor contains a Core, which contains a heirachical collection of Assemblies, which in turn
   each contain a collection of Blocks.
"""
from typing import Optional
import collections
import copy
import itertools
import os
import tabulate
import time

import numpy

from armi import runLog
from armi import getPluginManagerOrFail, materials, nuclearDataIO, settings
from armi.nuclearDataIO import xsLibraries
from armi.reactor import assemblies
from armi.reactor import assemblyLists
from armi.reactor import composites
from armi.reactor import geometry
from armi.reactor import grids
from armi.reactor import parameters
from armi.reactor import reactorParameters
from armi.reactor import systemLayoutInput
from armi.reactor import zones
from armi.reactor.flags import Flags
from armi.settings.fwSettings.globalSettings import CONF_MATERIAL_NAMESPACE_ORDER
from armi.utils import createFormattedStrWithDelimiter, units
from armi.utils import directoryChangers
from armi.utils.iterables import Sequence
from armi.utils.mathematics import average1DWithinTolerance
from armi.reactor.converters.axialExpansionChanger import AxialExpansionChanger


class Reactor(composites.Composite):
    """
    Top level of the composite structure, potentially representing all components in a reactor.

    This class contains the core and any ex-core structures that are to be represented in the ARMI
    model. Historically, the `Reactor` contained only the core. To support better representation of
    ex-core structures, the old `Reactor` functionality was moved to the newer `Core` class, which
    has a `Reactor` parent.
    """

    pDefs = reactorParameters.defineReactorParameters()

    def __init__(self, name, blueprints):
        composites.Composite.__init__(self, "R-{}".format(name))
        self.o = None
        self.spatialGrid = None
        self.spatialLocator = None
        self.p.cycle = 0
        self.p.flags |= Flags.REACTOR
        self.core = None
        self.blueprints = blueprints

    def __getstate__(self):
        r"""applies a settings and parent to the reactor and components."""
        state = composites.Composite.__getstate__(self)
        state["o"] = None
        return state

    def __setstate__(self, state):
        composites.Composite.__setstate__(self, state)

    def __deepcopy__(self, memo):
        memo[id(self)] = newR = self.__class__.__new__(self.__class__)
        newR.__setstate__(copy.deepcopy(self.__getstate__(), memo))
        newR.name = self.name + "-copy"
        return newR

    def __repr__(self):
        return "<{}: {} id:{}>".format(self.__class__.__name__, self.name, id(self))

    def add(self, container):
        composites.Composite.add(self, container)
        cores = self.getChildrenWithFlags(Flags.CORE)
        if cores:
            if len(cores) != 1:
                raise ValueError(
                    "Only 1 core may be specified at this time. Please adjust input. "
                    "Cores found: {}".format(cores)
                )
            self.core = cores[0]


def loadFromCs(cs):
    """
    Load a Reactor based on the input settings.
    """
    from armi.reactor import blueprints

    bp = blueprints.loadFromCs(cs)
    return factory(cs, bp)


def factory(cs, bp, geom: Optional[systemLayoutInput.SystemLayoutInput] = None):
    """Build a reactor from input settings, blueprints and geometry."""
    from armi.reactor import blueprints

    runLog.header("=========== Constructing Reactor and Verifying Inputs ===========")
    # just before reactor construction, update the material "registry" with user settings,
    # if it is set. Often it is set by the application.
    if cs[CONF_MATERIAL_NAMESPACE_ORDER]:
        materials.setMaterialNamespaceOrder(cs[CONF_MATERIAL_NAMESPACE_ORDER])
    r = Reactor(cs.caseTitle, bp)

    if cs["geomFile"]:
        blueprints.migrate(bp, cs)

    with directoryChangers.DirectoryChanger(cs.inputDirectory, dumpOnException=False):
        # always construct the core first (for assembly serial number purposes)
        if not bp.systemDesigns:
            raise ValueError(
                "The input must define a `core` system, but does not. Update inputs"
            )
        coreDesign = bp.systemDesigns["core"]
        coreDesign.construct(cs, bp, r, geom=geom)
        for structure in bp.systemDesigns:
            if structure.name.lower() != "core":
                structure.construct(cs, bp, r)

    runLog.debug("Reactor: {}".format(r))
    return r


class Core(composites.Composite):
    """
    Reactor structure made up of assemblies. Could be a Core, spent fuel pool, reactor head, etc.

    This has the bulk of the data management operations.

    Attributes
    ----------
    params : dict
        Core-level parameters are scalar values that have time dependence. Examples are keff,
        maxPercentBu, etc.

    assemblies : list
        List of assembly objects that are currently in the core

    cs : CaseSettings object
        Global settings for the case

    """

    pDefs = reactorParameters.defineCoreParameters()

    def __init__(self, name):
        """
        Initialize the reactor object.

        Parameters
        ----------
        name : str
            Name of the object. Flags will inherit from this.
        """
        composites.Composite.__init__(self, name)
        self.p.flags = Flags.fromStringIgnoreErrors(name)
        self.assembliesByName = {}
        self.circularRingList = {}
        self.blocksByName = {}  # lookup tables
        self.numRings = 0
        self.spatialGrid = None
        self.xsIndex = {}
        self.p.numMoves = 0

        # build a spent fuel pool for this reactor
        runLog.debug("Building spent fuel pools")
        self.sfp = assemblyLists.SpentFuelPool("Spent Fuel Pool", self)
        self._lib = None  # placeholder for ISOTXS object
        self.locParams = {}  # location-based parameters
        # overridden in case.py to include pre-reactor time.
        self.timeOfStart = time.time()
        self.zones = None
        # initialize the list that holds all shuffles
        self.moveList = {}
        self.scalarVals = {}
        self._nuclideCategories = {}
        self.typeList = []  # list of block types to convert name - to -number.

        # leftover default "settings" that are intended to eventually be elsewhere.
        self._freshFeedType = "feed fuel"
        self._trackAssems = False
        self._circularRingMode = False
        self._circularRingPitch = 1.0
        self._automaticVariableMesh = False
        self._minMeshSizeRatio = 0.15
        self._detailedAxialExpansion = False

    def setOptionsFromCs(self, cs):
        # these are really "user modifiable modeling constants"
        self.p.jumpRing = cs["jumpRingNum"]
        self._freshFeedType = cs["freshFeedType"]
        self._trackAssems = cs["trackAssems"]
        self._circularRingMode = cs["circularRingMode"]
        self._circularRingPitch = cs["circularRingPitch"]
        self._automaticVariableMesh = cs["automaticVariableMesh"]
        self._minMeshSizeRatio = cs["minMeshSizeRatio"]
        self._detailedAxialExpansion = cs["detailedAxialExpansion"]

    def __getstate__(self):
        """Applies a settings and parent to the core and components."""
        state = composites.Composite.__getstate__(self)
        return state

    def __setstate__(self, state):
        composites.Composite.__setstate__(self, state)
        self.sfp.parent = self
        self.regenAssemblyLists()

    def __deepcopy__(self, memo):
        memo[id(self)] = newC = self.__class__.__new__(self.__class__)
        newC.__setstate__(copy.deepcopy(self.__getstate__(), memo))
        newC.name = self.name + "-copy"
        return newC

    def __repr__(self):
        return "<{}: {} id:{}>".format(self.__class__.__name__, self.name, id(self))

    def __iter__(self):
        """
        Override the base Composite __iter__ to produce stable sort order.

        See Also
        --------
        getAssemblies()
        """
        return iter(sorted(self._children))

    @property
    def r(self):
        if isinstance(self.parent, Reactor):
            return self.parent

        return None

    @property
    def symmetry(self) -> geometry.SymmetryType:
        if not self.spatialGrid:
            raise ValueError("Cannot access symmetry before a spatialGrid is attached.")
        return self.spatialGrid.symmetry

    @symmetry.setter
    def symmetry(self, val: str):
        self.spatialGrid.symmetry = str(val)
        self.clearCache()

    @property
    def geomType(self) -> geometry.GeomType:
        if not self.spatialGrid:
            raise ValueError("Cannot access geomType before a spatialGrid is attached.")
        return self.spatialGrid.geomType

    @property
    def powerMultiplier(self):
        """
        Symmetry factor for this model. 1 for full core, 3 for 1/3 core, etc.

        Notes
        -----
        This should not be a state variable because it just reflects the current geometry.
        It changes automatically if the symmetry changes (e.g. from a geometry conversion).
        """
        return self.symmetry.symmetryFactor()

    @property
    def lib(self) -> Optional[xsLibraries.IsotxsLibrary]:
        """
        Return the microscopic cross section library if one exists.

        - If there is a library currently associated with the core,
          it will be returned
        - Otherwise, an ``ISOTXS`` file will be searched for in the working directory,
          opened as ``ISOTXS`` object and returned.
        - Finally, if no ``ISOTXS`` file exists in the working directory,
          a None will be returned.
        """
        isotxsFileName = nuclearDataIO.getExpectedISOTXSFileName()
        if self._lib is None and os.path.exists(isotxsFileName):
            runLog.info(f"Loading microscopic cross section library `{isotxsFileName}`")
            self._lib = nuclearDataIO.isotxs.readBinary(isotxsFileName)
        return self._lib

    @lib.setter
    def lib(self, value):
        """Set the microscopic cross section library."""
        runLog.extra(
            f"Updating cross section library on {self}.\n"
            f"Initial: {self._lib}\n"
            f"Updated: {value}."
        )
        self._lib = value

    @property
    def isFullCore(self):
        """Return True if reactor is full core, otherwise False."""
        # Avoid using `not core.isFullCore` to check if third core geometry
        # use `core.symmetry.domain == geometry.DomainType.THIRD_CORE
        return self.symmetry.domain == geometry.DomainType.FULL_CORE

    @property
    def refAssem(self):
        """
        Return the "reference" assembly for this Core.

        The reference assembly is defined as the center-most assembly with a FUEL flag,
        if any are present, or the center-most of any assembly otherwise.

        Warnings
        ========
        The convenience of this property should be weighed against it's somewhat
        arbitrary nature for any particular client. The center-most fueled assembly is
        not particularly representative of the state of the core as a whole.
        """
        key = lambda a: a.spatialLocator.getRingPos()
        assems = self.getAssemblies(Flags.FUEL, sortKey=key)
        if not assems:
            assems = self.getAssemblies(sortKey=key)

        return assems[0]

    def summarizeReactorStats(self):
        """Writes a summary of the reactor to check the mass and volume of all of the blocks."""
        totalMass = 0.0
        fissileMass = 0.0
        heavyMetalMass = 0.0
        totalVolume = 0.0
        numBlocks = len(self.getBlocks())
        for block in self.getBlocks():
            totalMass += block.getMass()
            fissileMass += block.getFissileMass()
            heavyMetalMass += block.getHMMass()
            totalVolume += block.getVolume()
        totalMass = totalMass * self.powerMultiplier / 1000.0
        fissileMass = fissileMass * self.powerMultiplier / 1000.0
        heavyMetalMass = heavyMetalMass * self.powerMultiplier / 1000.0
        totalVolume = totalVolume * self.powerMultiplier
        runLog.extra(
            "Summary of {}\n".format(self)
            + tabulate.tabulate(
                [
                    ("Number of Blocks", numBlocks),
                    ("Total Volume (cc)", totalVolume),
                    ("Total Mass (kg)", totalMass),
                    ("Fissile Mass (kg)", fissileMass),
                    ("Heavy Metal Mass (kg)", heavyMetalMass),
                ],
                tablefmt="armi",
            )
        )

    def getScalarEvolution(self, key):
        return self.scalarVals[key]

    def locateAllAssemblies(self):
        """
        Store the current location of all assemblies.

        This is required for shuffle printouts, repeat shuffling, and
        MCNP shuffling.
        """
        for a in self.getAssemblies(includeAll=True):
            a.lastLocationLabel = a.getLocation()

    def removeAssembly(self, a1, discharge=True):
        """
        Takes an assembly and puts it out of core.

        Parameters
        ----------
        a1 : assembly
            The assembly to remove

        discharge : bool, optional
            Discharge the assembly, including adding it to the SFP. Default: True

        Notes
        -----
        Please expect this method will delete your assembly (instead of moving it to a
        Spent Fuel Pool) unless you set the ``trackAssems`` to True in your settings file.

        Originally, this held onto all assemblies in the spend fuel pool. However, having
        this sitting in memory becomes constraining for large simulations. It is more
        memory-efficient to only save the assemblies that are required for detailed
        history tracking. In fact, there's no need to save the assembly object at all,
        just have the history interface save the relevant parameters.

        See Also
        --------
        add : adds an assembly
        """
        paramDefs = set(parameters.ALL_DEFINITIONS)
        paramDefs.difference_update(set(parameters.forType(Core)))
        paramDefs.difference_update(set(parameters.forType(Reactor)))
        for paramDef in paramDefs:
            if paramDef.assigned & parameters.SINCE_ANYTHING:
                paramDef.assigned = parameters.SINCE_ANYTHING
        if discharge:
            runLog.debug("Removing {0} from {1}".format(a1, self))
        else:
            runLog.debug("Purging  {0} from {1}".format(a1, self))

        self.childrenByLocator.pop(a1.spatialLocator)
        a1.p.dischargeTime = self.r.p.time
        self.remove(a1)

        if discharge and self._trackAssems:
            self.sfp.add(a1)
        else:
            self._removeListFromAuxiliaries(a1)

    def removeAssembliesInRing(self, ringNum, overrideCircularRingMode=False):
        """
        Removes all of the assemblies in a given ring

        Parameters
        ----------
        ringNum : int
            The ring to remove

        overrideCircularRingMode : bool, optional
            False ~ default: use circular/square/hex rings, just as the reactor defines them
            True ~ If you know you don't want to use the circular ring mode, and instead want square or hex.

        See Also
        --------
        getAssembliesInRing : definition of a ring
        """
        for a in self.getAssembliesInRing(
            ringNum, overrideCircularRingMode=overrideCircularRingMode
        ):
            self.removeAssembly(a)

        self.processLoading(settings.getMasterCs())

    def _removeListFromAuxiliaries(self, assembly):
        """
        Remove an assembly from all auxiliary reference tables and lists

        Otherwise it will get added back into assembliesByName, etc.

        History will fail if it tries to summarize an assembly that has been purged.
        """
        del self.assembliesByName[assembly.getName()]
        for b in assembly:
            try:
                del self.blocksByName[b.getName()]
            except KeyError:
                runLog.warning(
                    "Cannot delete block {0}. It is not in the Core.blocksByName structure"
                    "".format(b),
                    single=True,
                    label="cannot dereference: lost block",
                )

    def removeAllAssemblies(self, discharge=True):
        """
        Clears the core.

        Notes
        -----
        must clear auxiliary bookkeeping lists as well or else a regeneration step will
        auto-add assemblies back in.
        """
        assems = set(self)
        for a in assems:
            self.removeAssembly(a, discharge)
        self.sfp.removeAll()
        self.blocksByName = {}
        self.assembliesByName = {}

    def add(self, a, spatialLocator=None):
        """
        Adds an assembly to the reactor.

        An object must be added before it is placed in a particular cell
        in the reactor's spatialGrid. When an object is added to a reactor
        it get placed in a generic location at the center of the reactor unless
        a spatialLocator is passed in as well.

        Parameters
        ----------
        a : ArmiObject
            The object to add to the reactor
        spatialLocator : SpatialLocator object, optional
            The location in the reactor to add the new object to. Must be unoccupied.

        See Also
        --------
        removeAssembly : removes an assembly
        """
        # resetting .assigned forces database to be rewritten for shuffled core
        paramDefs = set(parameters.ALL_DEFINITIONS)
        paramDefs.difference_update(set(parameters.forType(Core)))
        paramDefs.difference_update(set(parameters.forType(Reactor)))
        for paramDef in paramDefs:
            if paramDef.assigned & parameters.SINCE_ANYTHING:
                paramDef.assigned = parameters.SINCE_ANYTHING

        # could speed up output by passing format args as an arg and only process if verb good.
        runLog.debug("Adding   {0} to {1}".format(a, self))
        composites.Composite.add(self, a)
        aName = a.getName()

        spatialLocator = spatialLocator or a.spatialLocator

        if spatialLocator is not None and spatialLocator in self.childrenByLocator:
            raise ValueError(
                "Cannot add {} because location {} is already filled by {}."
                "".format(
                    aName, a.spatialLocator, self.childrenByLocator[a.spatialLocator]
                )
            )

        if spatialLocator is not None:
            # transfer spatialLocator to Core one
            spatialLocator = self.spatialGrid[tuple(spatialLocator.indices)]
            if not self.spatialGrid.locatorInDomain(
                spatialLocator, symmetryOverlap=True
            ):
                raise LookupError(
                    "Location `{}` outside of the represented domain: `{}`".format(
                        spatialLocator, self.spatialGrid.symmetry.domain
                    )
                )
            a.moveTo(spatialLocator)

        self.childrenByLocator[spatialLocator] = a
        # build a lookup table for history tracking.
        if aName in self.assembliesByName and self.assembliesByName[aName] != a:
            # try to keep assem numbering correct
            runLog.error(
                "The assembly {1} in the reactor already has the name {0}.\nCannot add {2}. "
                "Current assemNum is {3}"
                "".format(
                    aName, self.assembliesByName[aName], a, assemblies.getAssemNum()
                )
            )
            raise RuntimeError("Core already contains an assembly with the same name.")
        self.assembliesByName[aName] = a
        for b in a:
            self.blocksByName[b.getName()] = b

        if self.geomType == geometry.GeomType.HEX:
            ring, _loc = self.spatialGrid.getRingPos(
                a.spatialLocator.getCompleteIndices()
            )
            if ring > self.numRings:
                self.numRings = ring

        # track the highest assem Num so when we load from a DB the future assemNums remain constant
        aNum = a.p.assemNum
        if aNum > self.p.maxAssemNum:
            self.p.maxAssemNum = aNum

        if a.lastLocationLabel != a.DATABASE:
            # time the assembly enters the core in days
            a.p.chargeTime = self.r.p.time
            # cycle that the assembly enters the core
            a.p.chargeCycle = self.r.p.cycle
            # convert to kg
            a.p.chargeFis = a.getFissileMass() / 1000.0
            a.p.chargeBu = a.getMaxParam("percentBu")

    def genAssembliesAddedThisCycle(self):
        """
        Yield the assemblies that have been added in the current cycle.

        This uses the reactor's cycle parameter and the assemblies' chargeCycle
        parameters.
        """

        for a in self:
            if a.p.chargeCycle == self.r.p.cycle:
                yield a

    def getNumRings(self, indexBased=False):
        """
        Returns the number of rings in this reactor. Based on location so indexing will start at 1.

        WARNING: If you loop through range(maxRing) then ring+1 is the one you want!!

        Parameters
        ----------
        indexBased : bool, optional
            If true, will force location-index interpretation, even if "circular shuffling" is enabled.

        When circular ring shuffling is activated, this changes interpretation.
        Developers plan on making this another method for the secondary interpretation.

        """
        if self.circularRingList and not indexBased:
            return max(self.circularRingList)
        else:
            return self.getNumHexRings()

    def getNumHexRings(self):
        """
        Returns the number of hex rings in this reactor. Based on location so indexing will start at 1.
        """
        maxRing = 0
        for a in self.getAssemblies():
            ring, _pos = self.spatialGrid.getRingPos(a.spatialLocator)
            maxRing = max(maxRing, ring)
        return maxRing

    def getNumAssembliesWithAllRingsFilledOut(self, nRings):
        """
        Returns nAssmWithBlanks (see description immediately below).

        Parameters
        ----------
        nRings : int
            The number of hex assembly rings in this core, including
            partially-complete (non-full) rings.

        Returns
        -------
        nAssmWithBlanks: int
            The number of assemblies that WOULD exist in this core if
            all outer assembly hex rings were "filled out".

        """
        if self.powerMultiplier == 1:
            return 3 * nRings * (nRings - 1) + 1
        else:
            return nRings * (nRings - 1) + (nRings + 1) // 2

    def getNumEnergyGroups(self):
        """
        Return the number of energy groups used in the problem

        See Also
        --------
        armi.nuclearDataIO.ISOTXS.read1D : reads the number of energy groups off the ISOTXS library.
        """
        return self.lib.numGroups

    def countBlocksWithFlags(self, blockTypeSpec, assemTypeSpec=None):
        """
        Return the total number of blocks in an assembly in the reactor that
        meets the specified type

        Parameters
        ----------
        blockTypeSpec : Flags or list of Flags
            The types of blocks to be counted in a single assembly

        assemTypeSpec : Flags or list of Flags
            The types of assemblies that are to be examine for the blockTypes
            of interest.  None is every assembly

        Returns
        -------
        maxBlocks : int
            The maximum number of blocks of the specified types in a single
            assembly in the entire core
        """
        assems = self.getAssemblies(typeSpec=assemTypeSpec)
        try:
            return max(sum(b.hasFlags(blockTypeSpec) for b in a) for a in assems)
        except ValueError:
            # In case assems is empty
            return 0

    def countFuelAxialBlocks(self):
        r"""
        return the maximum number of fuel type blocks in any assembly in
        the reactor

        See Also
        --------
        getFirstFuelBlockAxialNode
        """
        fuelblocks = (
            a.getBlocks(Flags.FUEL) for a in self.getAssemblies(includeBolAssems=True)
        )
        try:
            return max(len(fuel) for fuel in fuelblocks)
        except ValueError:  # thrown when iterator is empty
            return 0

    def getFirstFuelBlockAxialNode(self):
        """
        Determine the offset of the fuel from the grid plate in the assembly
        with the lowest fuel block.

        This assembly will dictate at what block level the SASSYS reactivity
        coefficients will start to be generated
        """
        try:
            return min(
                i
                for a in self.getAssemblies(includeBolAssems=True)
                for (i, b) in enumerate(a)
                if b.hasFlags(Flags.FUEL)
            )
        except ValueError:
            """ValueError is thrown if min is called on an empty sequence.
            Since this is expected to be a rare case, try/except is more
            efficient than an if/else condition that checks whether the
            iterator is empty (the latter would require generating a list
            or tuple, which further adds to the inefficiency). Hence Python's
            mantra, "It's easier to ask forgiveness than permission." In fact
            it's quicker to ask forgiveness than permission."""
            return float("inf")

    def getAssembliesInRing(
        self,
        ring,
        typeSpec=None,
        exactType=False,
        exclusions=None,
        overrideCircularRingMode=False,
    ):
        """
        Returns the assemblies in a specified ring. Definitions of rings can change
        with problem parameters.

        This function acts as a switch between two separate functions that define what a
        ring is based on a cs setting 'circularRingMode'

        Parameters
        ----------
        ring : int
            The ring number

        typeSpec : str, list
            a string or list of assembly types of interest

        exactType : bool
            flag to match the assembly type exactly

        exclusions : list of assemblies
            list of assemblies that are not to be considered

        overrideCircularRingMode : bool, optional
            False ~ default: use circular/square/hex rings, just as the reactor defines them
            True ~ If you know you don't want to use the circular ring mode, and instead want square or hex.

        Returns
        -------
        aList : list of assemblies
            A list of assemblies that match the criteria within the ring
        """
        if self._circularRingMode and not overrideCircularRingMode:
            getter = self.getAssembliesInCircularRing
        else:
            getter = self.getAssembliesInSquareOrHexRing

        return getter(
            ring=ring, typeSpec=typeSpec, exactType=exactType, exclusions=exclusions
        )

    def getMaxAssembliesInHexRing(self, ring, fullCore=False):
        """
        Returns the maximum number of assemblies possible for a given Hexagonal ring.

        ring - The ring of interest to calculate the maximum number of assemblies.
        numEdgeAssems - The number of edge assemblies in the reactor model (1/3 core).

        Notes
        -----
        Assumes that odd rings do not have an edge assembly in third core geometry.
        These should be removed in: self._modifyGeometryAfterLoad during importGeom

        """
        numAssemsUpToOuterRing = self.getNumAssembliesWithAllRingsFilledOut(ring)
        numAssemsUpToInnerRing = self.getNumAssembliesWithAllRingsFilledOut(ring - 1)
        maxAssemsInRing = numAssemsUpToOuterRing - numAssemsUpToInnerRing

        # See note*
        if not fullCore:
            ringMod = ring % 2
            if ringMod == 1:
                maxAssemsInRing -= 1

        return maxAssemsInRing

    def getAssembliesInSquareOrHexRing(
        self, ring, typeSpec=None, exactType=False, exclusions=None
    ):
        """
        Returns the assemblies in a specified ring.  Definitions of rings can change
        with problem parameters

        Parameters
        ----------
        ring : int
            The ring number

        typeSpec : Flags or [Flags], optional
            a Flags instance or list of Flags with assembly types of interest

        exactType : bool
            flag to match the assembly type exactly

        exclusions : list of assemblies
            list of assemblies that are not to be considered

        Returns
        -------
        assems : list of assemblies
            A list of assemblies that match the criteria within the ring
        """
        assems = Sequence(self)

        if exclusions:
            exclusions = set(exclusions)
            assems.drop(lambda a: a in exclusions)

        # filter based on geomType
        if (
            self.geomType == geometry.GeomType.CARTESIAN
        ):  # a ring in cartesian is basically a square.
            assems.select(
                lambda a: any(xy == ring for xy in abs(a.spatialLocator.indices[:2]))
            )
        else:
            assems.select(lambda a: (a.spatialLocator.getRingPos()[0] == ring))

        # filter based on typeSpec
        if typeSpec:
            assems.select(lambda a: a.hasFlags(typeSpec, exact=exactType))

        return list(assems)

    def getAssembliesInCircularRing(
        self, ring, typeSpec=None, exactType=False, exclusions=None
    ):
        """
        Gets an assemblies within a circular range of the center of the core.  This
        function allows for more circular styled assembly shuffling instead of the
        current hex approach.

        Parameters
        ----------
        ring : int
            The ring number

        typeSpec : Flags or list of Flags
            a Flags instance or list of Flags with assembly types of interest

        exactType : bool
            flag to match the assembly type exactly

        exclusions : list of assemblies
            list of assemblies that are not to be considered

        Returns
        -------
        assems : list of assemblies
            A list of assemblies that match the criteria within the ring

        """

        if self.geomType == geometry.GeomType.CARTESIAN:
            # a ring in cartesian is basically a square.
            raise RuntimeError(
                "A circular ring in cartesian coordinates has not been defined yet."
            )

        # determine if the circularRingList has been generated
        # TODO: make circularRingList a property that is generated on request
        if not self.circularRingList:
            self.circularRingList = self.buildCircularRingDictionary(
                self._circularRingPitch
            )

        assems = Sequence(self)

        # Remove exclusions
        if exclusions:
            exclusions = set(exclusions)
            assems.drop(lambda a: a in exclusions)

        # get assemblies at locations
        locSet = self.circularRingList[ring]
        assems.select(lambda a: a.getLocation() in locSet)

        if typeSpec:
            assems.select(lambda a: a.hasFlags(typeSpec, exact=exactType))

        return list(assems)

    def buildCircularRingDictionary(self, ringPitch=1.0):
        """
        Builds a dictionary of all circular rings in the core.  This is required information for getAssembliesInCircularRing.

        The purpose of this function is to allow for more circular core shuffling in the hex design.

        Parameters
        ----------
        ringPitch : float, optional
            The relative pitch that should be used to define the spacing between each ring.

        """
        runLog.extra(
            "Building a circular ring dictionary with ring pitch {}".format(ringPitch)
        )
        referenceAssembly = self.childrenByLocator[self.spatialGrid[0, 0, 0]]
        refLocation = referenceAssembly.spatialLocator
        pitchFactor = ringPitch / self.spatialGrid.pitch

        circularRingDict = collections.defaultdict(set)

        for a in self:
            dist = a.spatialLocator.distanceTo(refLocation)
            # To reduce numerical sensitivity, round distance to 6 decimal places
            # before truncating.
            index = int(round(dist * pitchFactor, 6)) or 1  # 1 is the smallest ring.
            circularRingDict[index].add(a.getLocation())

        return circularRingDict

    def _getAssembliesByName(self):
        """
        If the assembly name-to-assembly object map is deleted or out of date, then this will
        regenerate it.
        """
        runLog.extra("Generating assemblies-by-name map.")

        # NOTE: eliminated unnecessary repeated lookups in self for self.assembliesByName
        self.assembliesByName = assymap = {}
        # don't includeAll b/c detailed ones are not ready yet
        for assem in self.getAssemblies(includeBolAssems=True, includeSFP=True):
            aName = assem.getName()
            if aName in assymap and assymap[aName] != assem:
                # dangerous situation that can occur in restart runs where the global assemNum isn't updated.
                # !=assem clause added because sometimes an assem is in one of the includeAll lists that is also in the
                # core and that's ok.
                runLog.error(
                    "Two (or more) assemblies in the reactor (and associated lists) have the name {0},\n"
                    "including {1} and {2}.".format(aName, assem, assymap[aName])
                )
                raise RuntimeError("Assembly name collision.")

            assymap[aName] = assem

    def getAssemblyByName(self, name):
        """
        Find the assembly that has this name.

        Parameters
        ----------
        name : str
            the assembly name e.g. 'A0001'

        Returns
        -------
        assembly

        See Also
        --------
        getAssembly : more general version of this method

        """
        return self.assembliesByName[name]

    def getAssemblies(
        self,
        typeSpec=None,
        sortKey=None,
        includeBolAssems=False,
        includeSFP=False,
        includeAll=False,
        zones=None,
        exact=False,
    ):
        """
        Return a list of all the assemblies in the reactor.

        Assemblies from the Core itself are sorted based on the Assemblies' comparison
        operators (location-based). This is done so that two reactors with physically
        identical properties are more likely to behave similarly when their assemblies
        may have been added in different orders. In the future this will likely be
        replaced by sorting the _children list itself internally, as there is still
        opportunity for inconsistencies.

        Parameters
        ----------
        typeSpec : Flags or iterable of Flags, optional
            List of assembly types that will be returned

        sortKey : callable, optional
            Sort predicate to use when sorting the assemblies.

        includeBolAssems : bool, optional
            Include the BOL assemblies as well as the ones that are in the core.
            Default: False

        includeSFP : bool, optional
            Include assemblies in the SFP

        includeAll : bool, optional
            Will include ALL assemblies.

        zones : str or iterable, optional
            Only include assemblies that are in this zone/these zones

        Notes
        -----
        Attempts have been made to make this a generator but there were some Cython
        incompatibilities that we could not get around and so we are sticking with a
        list.

        """
        if includeAll:
            includeBolAssems = includeSFP = True

        assems = []
        if (
            includeBolAssems
            and self.parent is not None
            and self.parent.blueprints is not None
        ):
            assems.extend(self.parent.blueprints.assemblies.values())
        assems.extend(a for a in sorted(self, key=sortKey))

        if includeSFP:
            assems.extend(self.sfp.getChildren())

        if typeSpec:
            assems = [a for a in assems if a.hasFlags(typeSpec, exact=exact)]

        if zones:
            zoneLocs = self.zones.getZoneLocations(zones)
            assems = [a for a in assems if a.getLocation() in zoneLocs]

        return assems

    def getNozzleTypes(self):
        """
        Get a dictionary of all of the assembly ``nozzleType``s in the core.

        Returns
        -------
        nozzles : dict
            A dictionary of ``{nozzleType: nozzleID}`` pairs, where the nozzleIDs are
            numbers corresponding to the alphabetical order of the ``nozzleType`` names.

        Notes
        -----
        Getting the ``nozzleID`` by alphabetical order could cause a problem if a new
        ``nozzleType`` is added during a run. This problem should not occur with the
        ``includeBolAssems=True`` argument provided.
        """
        nozzleList = list(
            set(a.p.nozzleType for a in self.getAssemblies(includeBolAssems=True))
        )
        return {nozzleType: i for i, nozzleType in enumerate(sorted(nozzleList))}

    def getBlockByName(self, name):
        """
        Finds a block based on its name.

        Parameters
        ----------
        name : str
            Block name e.g. A0001A

        Returns
        -------
        Block : the block with the name

        Notes
        -----
        The blocksByName structure must be up to date for this to work properly.
        """
        try:
            return self.blocksByName[name]
        except AttributeError:
            self._genBlocksByName()
            return self.blocksByName[name]

    def getBlocksByIndices(self, indices):
        """Get blocks in assemblies by block indices."""
        blocks = []
        for i, j, k in indices:
            assem = self.childrenByLocator[self.spatialGrid[i, j, 0]]
            blocks.append(assem[k])
        return blocks

    def _genBlocksByName(self):
        """If self.blocksByName is deleted, then this will regenerate it."""
        self.blocksByName = {
            block.getName(): block for block in self.getBlocks(includeAll=True)
        }

    # TODO: (Idea) wrap this in an "if not self.blocksByLocName:"
    # This will likely fail, but it will help diagnose why property approach
    # wasn't working correctly
    def genBlocksByLocName(self):
        """
        If self.blocksByLocName is deleted, then this will regenerate it or update it if things change
        """
        self.blocksByLocName = {
            block.getLocation(): block for block in self.getBlocks(includeAll=True)
        }

    def getBlocks(self, bType=None, **kwargs):
        """
        Returns an iterator over all blocks in the reactor in order

        Parameters
        ----------
        bType : list or Flags, optional
            Restrict results to a specific block type such as Flags.FUEL, Flags.SHIELD, etc.

        includeBolAssems : bool, optional
            Include the BOL-Assembly blocks as well. These blocks are created at BOL
            and used to create new assemblies, etc. If true, the blocks in these
            assemblies will be returned as well as the ones in the reactor.

        kwargs : dict
            Any keyword argument from R.getAssemblies()

        Returns
        -------
        blocks : iterator
            all blocks in the reactor (or of type requested)

        See Also
        --------
        getAssemblies : locates the assemblies in the search
        """
        blocks = [b for a in self.getAssemblies(**kwargs) for b in a]
        if bType:
            blocks = [b for b in blocks if b.hasFlags(bType)]
        return blocks

    def getFirstBlock(self, blockType=None, exact=False):
        """
        Return the first block of the requested type in the reactor, or return first block.
        exact=True will only match fuel, not testfuel, for example.

        Parameters
        ----------
        blockType : Flags, optional
            The type of block to return

        exact : bool, optional
            Requires an exact match on blockType

        Returns
        -------
        b : Block object (or None if no such block exists)
        """
        for a in self:
            for b in a:
                if b.hasFlags(blockType, exact):
                    return b

        return None

    def getFirstAssembly(self, typeSpec=None, exact=False):
        """
        Gets the first assembly in the reactor.

        Warnings
        --------
        This function should be used with great care. There are **very** few
        circumstances in which one wants the "first" of a given sort of assembly,
        `whichever that may happen to be`. Precisely which assembly is returned is
        sensitive to all sorts of implementation details in Grids, etc., which make the
        concept of "first" rather slippery. Prefer using some sort of precise logic to
        pick a specific assembly from the Core.

        Parameters
        ----------
        typeSpec : Flags or iterable of Flags, optional
        """
        if typeSpec:
            try:
                return next(a for a in self if a.hasFlags(typeSpec, exact))
            except StopIteration:
                runLog.warning("No assem of type {0} in reactor".format(typeSpec))
                return None

        # Assumes at least one assembly in `self`
        return next(iter(self))

    def regenAssemblyLists(self):
        """
        If the attribute lists which contain assemblies are deleted (such as by reactors.detachAllAssemblies),
        then this function will call the other functions to regrow them.
        """
        self._getAssembliesByName()
        self._genBlocksByName()
        runLog.important("Regenerating Core Zones")
        # TODO: this call is questionable... the cs should correspond to analysis
        self.buildZones(settings.getMasterCs())
        self._genChildByLocationLookupTable()

    def getAllXsSuffixes(self):
        """Return all XS suffices (e.g. AA, AB, etc.) in the core."""
        return sorted(set(b.getMicroSuffix() for b in self.getBlocks()))

    def getNuclideCategories(self):
        """
        Categorize nuclides as coolant, fuel and structure.

        Notes
        -----
        This is used to categorize nuclides for Doppler broadening. Control nuclides are treated as structure.

        The categories are defined in the following way:

        1. Add nuclides from coolant components to coolantNuclides
        2. Add nuclides from fuel components to fuelNuclides (this may be incomplete, e.g.
           at BOL there are no fission products)
        3. Add nuclides from all other components to structureNuclides
        4. Since fuelNuclides may be incomplete, add anything else the user wants to model
           that isn't already listed in coolantNuclides or structureNuclides.

        Returns
        -------
        coolantNuclides : set
            set of nuclide names

        fuelNuclides : set
            set of nuclide names

        structureNuclides : set
            set of nuclide names

        """
        if not self._nuclideCategories:
            coolantNuclides = set()
            fuelNuclides = set()
            structureNuclides = set()
            for c in self.iterComponents():
                if c.getName() == "coolant":
                    coolantNuclides.update(c.getNuclides())
                elif "fuel" in c.getName():
                    fuelNuclides.update(c.getNuclides())
                else:
                    structureNuclides.update(c.getNuclides())
            structureNuclides -= coolantNuclides
            structureNuclides -= fuelNuclides
            remainingNuclides = (
                set(self.parent.blueprints.allNuclidesInProblem)
                - structureNuclides
                - coolantNuclides
            )
            fuelNuclides.update(remainingNuclides)
            self._nuclideCategories["coolant"] = coolantNuclides
            self._nuclideCategories["fuel"] = fuelNuclides
            self._nuclideCategories["structure"] = structureNuclides
            self.summarizeNuclideCategories()

        return (
            self._nuclideCategories["coolant"],
            self._nuclideCategories["fuel"],
            self._nuclideCategories["structure"],
        )

    def summarizeNuclideCategories(self):
        """Write summary table of the various nuclide categories within the reactor."""
        runLog.info(
            "Nuclide categorization for cross section temperature assignments:\n"
            + tabulate.tabulate(
                [
                    (
                        "Fuel",
                        createFormattedStrWithDelimiter(
                            self._nuclideCategories["fuel"]
                        ),
                    ),
                    (
                        "Coolant",
                        createFormattedStrWithDelimiter(
                            self._nuclideCategories["coolant"]
                        ),
                    ),
                    (
                        "Structure",
                        createFormattedStrWithDelimiter(
                            self._nuclideCategories["structure"]
                        ),
                    ),
                ],
                headers=["Nuclide Category", "Nuclides"],
                tablefmt="armi",
            )
        )

    def getLocationContents(self, locs, assemblyLevel=False, locContents=None):
        """
        Given a list of locations, this goes through and finds the blocks or assemblies.

        Parameters
        ----------
        locs : list of location objects or strings
            The locations you'd like to find assemblies in
        assemblyLevel : bool, optional
            If True, will find assemblies rather than blocks
        locContents : dict, optional
            A lookup table with location string keys and block/assembly values
            useful if you want to call this function many times and would like a speedup.

        Returns
        -------
        blockList : iterable
            List of blocks or assemblies that correspond to the locations passed in

        Notes
        -----
        Useful in reading the db.

        See Also
        --------
        makeLocationLookup : allows caching to speed this up if you call it a lot.
        """

        # Why isn't locContents an attribute of reactor? It could be another
        # property that is generated on demand
        if not locContents:
            locContents = self.makeLocationLookup(assemblyLevel)
        try:
            # now look 'em up
            return [locContents[str(loc)] for loc in locs]
        except KeyError as e:
            raise KeyError("There is nothing in core location {0}.".format(e))

    def makeLocationLookup(self, assemblyLevel=False):
        """
        Build a location-keyed lookup table to figure out which block (or
        assembly, if assemblyLevel=True) is in which location. Used within
        getLocationContents, but can also be used to pre-build a cache for that
        function, speeding the lookup with a cache.

        See Also
        --------
        getLocationContents : can use this lookup table to go faster.
        """
        # build a lookup table one time.
        if assemblyLevel:
            return {a.getLocation(): a for a in self}
        else:
            return {b.getLocation(): b for a in self for b in a}

    # TODO: Can be cleaned up, but need test case to guard agains breakage
    def getFluxVector(
        self, energyOrder=0, adjoint=False, extSrc=False, volumeIntegrated=True
    ):
        """
        Return the multigroup real or adjoint flux of the entire reactor as a vector

        Order of meshes is based on getBlocks

        Parameters
        ----------
        energyOrder : int, optional
            A value of 0 implies that the flux will have all energy groups for
            the first mesh point, and then all energy groups for the next mesh point, etc.

            A value of 1 implies that the flux will have values for all mesh points
            of the first energy group first, followed by all mesh points for the second energy
            group, etc.

        adjoint : bool, optional
            If True, will return adjoint flux instead of real flux.

        extSrc : bool, optional
            If True, will return external source instead of real flux.

        volumeIntegrated : bool, optional
            If true (default), flux units will be #-cm/s. If false, they will be #-cm^2/s

        Returns
        -------
        vals : list
            The values you requested. length is NxG.
        """
        flux = []
        blocks = list(self.getBlocks())
        groups = range(self.lib.numGroups)

        # build in order 0
        for b in blocks:
            if adjoint:
                vals = b.p.adjMgFlux
            elif extSrc:
                vals = b.p.extSrc
            else:
                vals = b.p.mgFlux

            if not volumeIntegrated:
                vol = b.getVolume()
                vals = [v / vol for v in vals]

            flux.extend(vals)

        if energyOrder == 1:
            # swap order.
            newFlux = []
            for g in groups:
                oneGroup = [flux[i] for i in range(g, len(flux), len(groups))]
                newFlux.extend(oneGroup)
            flux = newFlux

        return numpy.array(flux)

    def getAssembliesOfType(self, typeSpec, exactMatch=False):
        """Return a list of assemblies in the core that are of type assemType."""
        return self.getChildrenWithFlags(typeSpec, exactMatch=exactMatch)

    def getAssembly(
        self, assemNum=None, locationString=None, assemblyName=None, *args, **kwargs
    ):
        """
        Finds an assembly in the core.

        Parameters
        ----------
        assemNum : int, optional
            Returns the assembly with this assemNum
        locationString : str
            A location string
        assemblyName : str, optional
            The assembly name
        *args : additional optional arguments for self.getAssemblies

        Returns
        -------
        a : Assembly
            The assembly that matches, or None if nothing is found

        See Also
        --------
        getAssemblyByName
        getAssemblyWithStringLocation
        getLocationContents : a much more efficient way to look up assemblies in a list of locations
        """
        if assemblyName:
            return self.getAssemblyByName(assemblyName)
        for a in self.getAssemblies(*args, **kwargs):

            if a.getLocation() == locationString:
                return a
            if a.getNum() == assemNum:
                return a

        return None

    def getAssemblyWithAssemNum(self, assemNum):
        """
        Retrieve assembly with a particular assembly number from the core.

        Parameters
        ----------
        assemNum : int
            The assembly number of interest

        Returns
        -------
        foundAssembly : Assembly object or None
            The assembly found, or None


        """
        return self.getAssembly(assemNum=assemNum)

    def getAssemblyWithStringLocation(self, locationString):
        """
        Returns an assembly or none if given a location string like 'B0014'.
        """
        ring, pos, _ = grids.locatorLabelToIndices(locationString)
        loc = self.spatialGrid.getLocatorFromRingAndPos(ring, pos)
        assem = self.childrenByLocator.get(loc)
        return assem

    def getAssemblyPitch(self):
        """
        Find the assembly pitch for the whole core.

        This returns the pitch according to the spatialGrid.
        To capture any thermal/hydraulic feedback of the core pitch,
        T/H modules will need to modify the grid pitch directly based
        on the relevant mechanical assumptions.

        Returns
        -------
        pitch : float
            The assembly pitch.

        """
        return self.spatialGrid.pitch

    def findNeighbors(
        self, a, showBlanks=True, duplicateAssembliesOnReflectiveBoundary=False
    ):
        """
        Find assemblies that are next this assembly.

        Return a list of neighboring assemblies from the 30 degree point (point 1) then
        counterclockwise around.

        Parameters
        ----------
        a : Assembly object
            The assembly to find neighbors of.

        showBlanks : Boolean, optional
            If True, the returned array of 6 neighbors will return "None" for neighbors
            that do not explicitly exist in the 1/3 core model (including many that WOULD
            exist in a full core model).

            If False, the returned array will not include the "None" neighbors. If one or
            more neighbors does not explicitly exist in the 1/3 core model, the returned
            array will have a length of less than 6.

        duplicateAssembliesOnReflectiveBoundary : Boolean, optional
            If True, findNeighbors duplicates neighbor assemblies into their "symmetric
            identicals" so that even assemblies that border symmetry lines will have 6
            neighbors. The only assemblies that will have fewer than 6 neighbors are those
            that border the outer core boundary (usually vacuum).

            If False, findNeighbors returns None for assemblies that do not exist in a 1/3
            core model (but WOULD exist in a full core model).

            For example, applying findNeighbors for the central assembly (ring, pos) = (1,
            1) in 1/3 core symmetry (with duplicateAssembliesOnReflectiveBoundary = True)
            would return a list of 6 assemblies, but those 6 would really only be
            assemblies (2, 1) and (2, 2) repeated 3 times each.

            Note that the value of duplicateAssembliesOnReflectiveBoundary only really if
            showBlanks = True.  This will have no effect if the model is full core since
            asymmetric models could find many duplicates in the other thirds

        Notes
        -----
        This only works for 1/3 or full core symmetry.

        This uses the 'mcnp' index map (MCNP GEODST hex coordinates) instead of the
        standard (ring, pos) map. because neighbors have consistent indices this way.  We
        then convert over to (ring, pos) using the lookup table that a reactor has.

        Returns
        -------
        neighbors : list of assembly objects
            This is a list of "nearest neighbors" to assembly a.

            If showBlanks = False, it will return fewer than 6 neighbors if not all 6
            neighbors explicitly exist in the core model.

            If showBlanks = True and duplicateAssembliesOnReflectiveBoundary = False, it
            will have a "None" for assemblies that do not exist in the 1/3 model.

            If showBlanks = True and duplicateAssembliesOnReflectiveBoundary = True, it
            will return the existing "symmetric identical" assembly of a non-existing
            assembly. It will only return "None" for an assembly when that assembly is
            non-existing AND has no existing "symmetric identical".

        See Also
        --------
        grids.Grid.getSymmetricEquivalents

        """
        neighborIndices = self.spatialGrid.getNeighboringCellIndices(
            *a.spatialLocator.getCompleteIndices()
        )

        dupReflectors = (
            self.symmetry.domain == geometry.DomainType.THIRD_CORE
            and self.symmetry.boundary == geometry.BoundaryType.PERIODIC
            and duplicateAssembliesOnReflectiveBoundary
        )

        neighbors = []
        for iN, jN, kN in neighborIndices:
            neighborLoc = self.spatialGrid[iN, jN, kN]
            neighbor = self.childrenByLocator.get(neighborLoc)
            if neighbor is not None:
                neighbors.append(neighbor)
            elif showBlanks:
                if dupReflectors:
                    symmetricAssem = self._getReflectiveDuplicateAssembly(neighborLoc)
                    neighbors.append(symmetricAssem)
                else:
                    neighbors.append(None)

        return neighbors

    def _getReflectiveDuplicateAssembly(self, neighborLoc):
        """
        Return duplicate assemblies accross symmetry line.

        Notes
        -----
        If an existing symmetric identical has been found, return it.
        If an existing symmetric identical has NOT been found, return a None (it's empty).
        """
        duplicates = []
        otherTwoLocations = self.spatialGrid.getSymmetricEquivalents(neighborLoc)
        for i, j in otherTwoLocations:
            neighborLocation2 = self.spatialGrid[i, j, 0]
            duplicateAssem = self.childrenByLocator.get(neighborLocation2)
            if duplicateAssem is not None:
                duplicates.append(duplicateAssem)
        # should always be 0 or 1
        nDuplicates = len(duplicates)
        if nDuplicates == 1:
            return duplicates[0]
        elif nDuplicates > 1:
            raise ValueError("Too many neighbors found!")
        return None

    def setMoveList(self, cycle, oldLoc, newLoc, enrichList, assemblyType, assemName):
        """Tracks the movements in terms of locations and enrichments."""
        data = (oldLoc, newLoc, enrichList, assemblyType, assemName)
        # NOTE: moveList is actually a moveDict (misnomer)
        if self.moveList.get(cycle) is None:
            self.moveList[cycle] = []
        if data in self.moveList[cycle]:
            # remove the old version and throw the new on at the end.
            self.moveList[cycle].remove(data)
        self.moveList[cycle].append(data)

    def createFreshFeed(self):
        """
        Creates a new feed assembly.

        See Also
        --------
        createAssemblyOfType: creates an assembly

        Notes
        -----
        createFreshFeed and createAssemblyOfType and this
        all need to be merged together somehow.
        """
        return self.createAssemblyOfType(assemType=self._freshFeedType)

    def createAssemblyOfType(self, assemType=None, enrichList=None, cs=None):
        """
        Create an assembly of a specific type and apply enrichments if they are specified

        Parameters
        ----------
        assemType : str
            The assembly type to create
        enrichList : list
            weight percent enrichments of each block

        Returns
        -------
        a : Assembly
            A new assembly

        Notes
        -----
        This and similar fuel shuffle-enabling functionality on the Core are responsible
        for coupling between the Core and Blueprints. Technically, it should not be
        required to involve Blueprints at all in the construction of a Reactor model.
        Therefore in some circumstances, this function will not work. Ultimately, this
        should be purely the domain of blueprints themselves, and may be migrated out of
        Core in the future.

        See Also
        --------
        armi.fuelHandler.doRepeatShuffle : uses this to repeat shuffling
        """
        a = self.parent.blueprints.constructAssem(
            cs or settings.getMasterCs(), name=assemType
        )

        # check to see if a default bol assembly is being used or we are adding more information
        if enrichList:
            # got an enrichment list that should be the same height as the fuel blocks
            if isinstance(enrichList, float):
                # make endlessly iterable if float was passed in
                enrichList = itertools.cycle([enrichList])
            elif len(a) != len(enrichList):
                raise RuntimeError(
                    "{0} and enrichment list do not have the same number of blocks.".format(
                        a
                    )
                )

            for b, enrich in zip(a, enrichList):
                if enrich == 0.0:
                    # don't change blocks when enrich specified as 0
                    continue
                if abs(b.getUraniumMassEnrich() - enrich) > 1e-10:
                    # only adjust block enrichment if it's different.
                    # WARNING: If this is not fresh fuel, this messes up the number of moles of HM at BOL and
                    # therefore breaks the burnup metric.
                    b.adjustUEnrich(enrich)

        if not self._detailedAxialExpansion:
            # if detailedAxialExpansion: False, make sure that the assembly being created has the correct core mesh
            a.setBlockMesh(
                self.p.referenceBlockAxialMesh[1:], conserveMassFlag="auto"
            )  # pass [1:] to skip 0.0

        return a

    def saveAllFlux(self, fName="allFlux.txt"):
        """Dump all flux to file for debugging purposes."""
        blocks = list(self.getBlocks())
        groups = range(self.lib.numGroups)
        with open(fName, "w") as f:
            for block in blocks:
                for gi in groups:
                    f.write(
                        "{:10s} {:10d} {:12.5E} {:12.5E} {:12.5E}\n"
                        "".format(
                            block.getName(),
                            gi,
                            block.p.mgFlux[gi],
                            block.p.adjMgFlux[gi],
                            block.getVolume(),
                        )
                    )
                if len(block.p.mgFlux) > len(groups) or len(block.p.adjMgFlux) > len(
                    groups
                ):
                    raise ValueError(
                        "Too many flux values: {}\n{}\n{}".format(
                            block, block.p.mgFlux, block.p.adjMgFlux
                        )
                    )

    def getAssembliesOnSymmetryLine(self, symmetryLineID):
        """
        Find assemblies that are on a symmetry line in a symmetric core.
        """
        assembliesOnLine = []
        for a in self:
            if a.isOnWhichSymmetryLine() == symmetryLineID:
                assembliesOnLine.append(a)

        # in order of innermost to outermost (for averaging)
        assembliesOnLine.sort(key=lambda a: a.spatialLocator.getRingPos())
        return assembliesOnLine

    def buildZones(self, cs):
        """Update the zones on the reactor."""
        self.zones = zones.buildZones(self, cs)
        self.zones = zones.splitZones(self, cs, self.zones)

    def getCoreRadius(self):
        """Returns a radius that the core would fit into."""
        return self.getNumRings(indexBased=True) * self.getFirstBlock().getPitch()

    def findAllMeshPoints(self, assems=None, applySubMesh=True):
        """
        Return all mesh positions in core including both endpoints.

        Parameters
        ----------
        assems : list, optional
            assemblies to consider when determining the mesh points. If not given, all in-core assemblies are used.
        applySubMesh : bool, optional
            Apply submeshing parameters to make mesh points smaller than blocks. Default=True.


        Returns
        -------
        meshVals : tuple
            ((i-vals), (j-vals,), (k-vals,))

        See Also
        --------
        armi.reactor.assemblies.Assembly.getAxialMesh : get block mesh

        Notes
        -----
        These include all mesh points, not just block boundaries. There may be multiple mesh points
        per block.

        If a large block with multiple mesh points is in the same core as arbitrarily-expanded fuel blocks
        from fuel performance, an imbalanced axial mesh may result.

        There is a challenge with TRZ blocks because we need the mesh centroid in terms of RZT, not XYZ
        """
        runLog.debug("Finding all mesh points.")
        if assems is None:
            assems = list(self)

        iMesh, jMesh, kMesh = set(), set(), set()
        for a in assems:
            for b in a:
                # these params should be combined into a new b.p.meshSubdivisions tuple
                numPoints = (
                    (a.p.AziMesh, a.p.RadMesh, b.p.axMesh)
                    if applySubMesh
                    else (1, 1, 1)
                )
                base = b.spatialLocator.getGlobalCellBase()
                # make sure this is in mesh coordinates (important to have TRZ, not XYZ in TRZ cases
                top = b.spatialLocator.getGlobalCellTop()
                for axis, (collection, subdivisions) in enumerate(
                    zip((iMesh, jMesh, kMesh), numPoints)
                ):
                    axisVal = float(base[axis])  # convert from numpy.float64
                    step = float(top[axis] - axisVal) / subdivisions
                    for _subdivision in range(subdivisions):
                        collection.add(round(axisVal, units.FLOAT_DIMENSION_DECIMALS))
                        axisVal += step
                    # add top too (only needed for last point)
                    collection.add(round(axisVal, units.FLOAT_DIMENSION_DECIMALS))

        iMesh, jMesh, kMesh = map(sorted, (iMesh, jMesh, kMesh))

        return iMesh, jMesh, kMesh

    def findAllAxialMeshPoints(self, assems=None, applySubMesh=True):
        """Return a list of all z-mesh positions in the core including zero and the top."""
        _i, _j, k = self.findAllMeshPoints(assems, applySubMesh)
        return k

    def updateAxialMesh(self):
        """
        Update axial mesh based on perturbed meshes of the assemblies that are linked to the ref assem.

        Notes
        -----
        While processLoading finds *all* axial mesh points, this method only updates the values of the
        known mesh with the current assembly heights. **This does not change the number of mesh points**.

        If ``detailedAxialExpansion`` is active, the global axial mesh param still only tracks the refAssem.
        Otherwise, thousands upon thousands of mesh points would get created.

        See Also
        --------
        processLoading : sets up the primary mesh that this perturbs.
        """
        # most of the time, we want fuel, but they should mostly have the same number of blocks
        # if this becomes a problem, we might find either the
        #  1. mode: (len(a) for a in self).mode(), or
        #  2. max: max(len(a) for a in self)
        # depending on what makes the most sense
        refAssem = self.refAssem
        refMesh = self.findAllAxialMeshPoints([refAssem])
        avgHeight = average1DWithinTolerance(
            numpy.array(
                [
                    [
                        h
                        for b in a
                        for h in [(b.p.ztop - b.p.zbottom) / b.p.axMesh] * b.p.axMesh
                    ]
                    for a in self
                    if self.findAllAxialMeshPoints([a]) == refMesh
                ]
            )
        )

        self.p.axialMesh = list(numpy.append([0.0], avgHeight.cumsum()))

    def findAxialMeshIndexOf(self, heightCm):
        """
        Return the axial index of the axial node corresponding to this height.

        If the height lies on the boundary between two nodes, the lower node index
        is returned.

        Parameters
        ----------
        heightCm : float
            The height (cm) from the assembly bottom.

        Returns
        -------
        zIndex : int
            The axial index (beginning with 0) of the mesh node containing the given height.
        """
        for zi, currentHeightCm in enumerate(self.p.axialMesh[1:]):
            if currentHeightCm >= heightCm:
                return zi
        raise ValueError(
            "The value {} cm is not within range of the reactor axial mesh with max {}"
            "".format(heightCm, currentHeightCm)
        )

    def addMoreNodes(self, meshList):
        """
        Add additional mesh points in the the meshList so that the ratio of mesh sizes does not vary too fast.
        """
        ratio = self._minMeshSizeRatio
        for i, innerMeshVal in enumerate(meshList[1:-1], start=1):
            dP0 = innerMeshVal - meshList[i - 1]
            dP1 = meshList[i + 1] - innerMeshVal

            if dP0 / (dP0 + dP1) < ratio:
                runLog.warning(
                    "Mesh gap too small. Adjusting mesh to be more reasonable."
                )
                meshList.append(innerMeshVal + dP1 * ratio)
                meshList.sort()
                return meshList, False
            elif dP0 / (dP0 + dP1) > (1.0 - ratio):
                runLog.warning(
                    "Mesh gap too large. Adjusting mesh to be more reasonable."
                )
                meshList.append(meshList[i - 1] + dP0 * (1.0 - ratio))
                meshList.sort()
                return meshList, False

        return meshList, True

    def findAllAziMeshPoints(self, extraAssems=None, applySubMesh=True):
        r"""
        returns a list of all azimuthal (theta)-mesh positions in the core.

        Parameters
        ----------
        extraAssems : list
            additional assemblies to consider when determining the mesh points.
            They may be useful in the MCPNXT models to represent the fuel management dummies.

        applySubMesh : bool
            generates submesh points to further discretize the theta reactor mesh

        """
        i, _, _ = self.findAllMeshPoints(extraAssems, applySubMesh)
        return i

    def findAllRadMeshPoints(self, extraAssems=None, applySubMesh=True):
        """
        Return a list of all radial-mesh positions in the core.


        Parameters
        ----------
        extraAssems : list
            additional assemblies to consider when determining the mesh points.  They may
            be useful in the MCPNXT models to represent the fuel management dummies.

        applySubMesh : bool
            (not implemented) generates submesh points to further discretize the radial
            reactor mesh

        """
        _, j, _ = self.findAllMeshPoints(extraAssems, applySubMesh)
        return j

    def getMaxBlockParam(self, *args, **kwargs):
        """Get max param over blocks"""
        if "generationNum" in kwargs:
            raise ValueError(
                "Cannot getMaxBlockParam over anything but blocks. Prefer `getMaxParam`."
            )
        kwargs["generationNum"] = 2
        return self.getMaxParam(*args, **kwargs)

    def getTotalBlockParam(self, *args, **kwargs):
        """Get total param over blocks."""
        if "generationNum" in kwargs:
            raise ValueError(
                "Cannot getTotalBlockParam over anything but blocks. Prefer `calcTotalParam`."
            )
        kwargs["generationNum"] = 2
        return self.calcTotalParam(*args, **kwargs)

    def getMaxNumPins(self):
        """find max number of pins of any block in the reactor"""
        return max(b.getNumPins() for b in self.getBlocks())

    def getMinimumPercentFluxInFuel(self, target=0.005):
        r"""
        Goes through the entire reactor to determine what percentage of flux occures at
        each ring.  Starting with the outer ring, this function helps determine the effective
        size of the core where additional assemblies will not help the breeding in the TWR.

        Parameters
        ----------
        target : float
            This is the fraction of the total reactor fuel flux compared to the flux in a
            specific assembly in a ring

        Returns
        -------
        targetRing, fraction of flux : tuple
            targetRing is the ring with the fraction of flux that best meets the target.
        """
        # get the total number of assembly rings
        numRings = self.getNumRings()

        # old target assembly fraction
        fluxFraction = 0
        targetRing = numRings

        allFuelBlocks = list(self.getBlocks(Flags.FUEL))

        # loop there all of the rings
        for ringNumber in range(numRings, 0, -1):
            # compare to outer most ring
            # flatten list into one list of all blocks
            blocksInRing = list(
                itertools.chain(
                    *[
                        a.getBlocks(Flags.FUEL)
                        for a in self.getAssembliesInRing(ringNumber)
                    ]
                )
            )
            # TODO: itertools.chain.from_iterable(...)

            totalPower = self.getTotalBlockParam("flux", objs=allFuelBlocks)
            ringPower = self.getTotalBlockParam("flux", objs=blocksInRing)

            # make sure that there is a non zero return
            if fluxFraction == 0 and ringPower > 0:
                fluxFraction = ringPower / totalPower
                targetRing = ringNumber

            # this will only get the leakage if the target fraction isn't too low
            if (
                ringPower / totalPower < target
                and ringPower / totalPower > fluxFraction
            ):
                fluxFraction = ringPower / totalPower
                targetRing = ringNumber

        return targetRing, fluxFraction

    def getAvgTemp(self, typeSpec, blockList=None, flux2Weight=False):
        r"""
        get the volume-average fuel, cladding, coolant temperature in core

        Parameters
        ----------
        typeSpec : Flags or list of Flags
            Component types to consider. If typeSpec is a list, then you get the volume average
            temperature of all components. For instance, getAvgTemp([Flags.CLAD, Flags.WIRE,
            Flags.DUCT]) returns the avg. structure temperature.

        blockList : list, optional
            Blocks to consider. If None, all blocks in core will be considered

        flux2Weight : bool, optional
            If true, will weight temperature against flux**2

        Returns
        -------
        avgTemp : float
            The average temperature in C.

        """
        num = 0.0
        denom = 0.0
        if not blockList:
            blockList = list(self.getBlocks())

        for b in blockList:
            if flux2Weight:
                weight = b.p.flux ** 2.0
            else:
                weight = 1.0
            for c in b.iterComponents(typeSpec):
                vol = c.getVolume()
                num += c.temperatureInC * vol * weight
                denom += vol * weight

        if denom:
            return num / denom
        else:
            raise RuntimeError("no temperature average for {0}".format(typeSpec))

    def getAllNuclidesIn(self, mats):
        """
        Find all nuclides that are present in these materials anywhere in the core.

        Parameters
        ----------
        mats : iterable or Material
            List (or single) of materials to scan the full core for, accumulating a nuclide list

        Returns
        -------
        allNucNames : list
            All nuclide names in this material anywhere in the reactor

        See Also
        --------
        getDominantMaterial : finds the most prevalent material in a certain type of blocks
        Block.adjustDensity : modifies nuclides in a block

        Notes
        -----
        If you need to know the nuclides in a fuel pin, you can't just use the sample returned
        from getDominantMaterial, because it may be a fresh fuel material (U and Zr) even though
        there are burned materials elsewhere (with U, Zr, Pu, LFP, etc.).
        """
        if not isinstance(mats, list):
            # single material passed in
            mats = [mats]
        names = set(m.name for m in mats)
        allNucNames = set()
        for c in self.iterComponents():
            if c.material.name in names:
                allNucNames.update(c.getNuclides())
        return list(allNucNames)

    def growToFullCore(self, cs):
        r"""copies symmetric assemblies to build a full core model out of a 1/3 core model

        Returns
        -------

        converter : GeometryConverter
            Geometry converter used to do the conversion.

        """
        from armi.reactor.converters.geometryConverters import (
            ThirdCoreHexToFullCoreChanger,
        )

        converter = ThirdCoreHexToFullCoreChanger(cs)
        converter.convert(self.r)

        return converter

    def setPitchUniform(self, pitchInCm):
        """
        set the pitch in all blocks
        """
        for b in self.getBlocks():
            b.setPitch(pitchInCm)

        # have to update the 2-D reactor mesh too.
        self.spatialGrid.changePitch(pitchInCm)

    def calcBlockMaxes(self):
        r"""
        searches all blocks for maximum values of key params

        See Also
        --------
        armi.physics.optimize.OptimizationInterface.interactBOL : handles these maxes in optimization cases
        """
        # restrict to fuel
        for k in self.p.paramDefs.inCategory("block-max").names:
            try:
                maxVal = self.getMaxBlockParam(k.replace("max", ""), Flags.FUEL)
                if maxVal != 0.0:
                    self.p[k] = maxVal
            except KeyError:
                continue

        # add maxes based on pin-level max if it exists, block level max otherwise.
        # may want to use percentBuMax for pin-detailed cases.
        self.p.maxBuF = max(
            (
                a.getMaxParam("percentBu")
                for a in self.getAssemblies(Flags.FEED | Flags.FUEL)
            ),
            default=0.0,
        )
        self.p.maxBuI = max(
            (
                a.getMaxParam("percentBu")
                for a in self.getAssemblies(
                    [
                        Flags.IGNITER | Flags.FUEL,
                        Flags.DRIVER | Flags.FUEL,
                        Flags.STARTER | Flags.FUEL,
                    ]
                )
            ),
            default=0.0,
        )

    def getFuelBottomHeight(self):
        r"""
        Obtain the height of the lowest fuel in the core.

        This is the "axial coordinate shift" between ARMI and SASSYS.
        While ARMI sets z=0 at the bottom of the lowest block (usually the
        grid plate), SASSYS sets z=0 at the bottom of the fuel.

        Returns
        -------
        lowestFuelHeightInCm : float
            The height (cm) of the lowest fuel in this core model.

        """

        lowestFuelHeightInCm = self[0].getHeight()
        fuelBottoms = []
        for a in self.getAssemblies(Flags.FUEL):
            fuelHeightInCm = 0.0
            for b in a:
                if b.hasFlags(Flags.FUEL):
                    break
                else:
                    fuelHeightInCm += b.getHeight()
            if fuelHeightInCm < lowestFuelHeightInCm:
                lowestFuelHeightInCm = fuelHeightInCm
            fuelBottoms.append(fuelHeightInCm)
        return lowestFuelHeightInCm

    def processLoading(self, cs, dbLoad: bool = False):
        """
        After nuclide densities are loaded, this goes through and prepares the reactor.

        Notes
        -----
        This does a few operations :
         * It process boosters,
         * sets axial snap lists,
         * checks the geometry,
         * sets up location tables ( tracks where the initial feeds were (for moderation or something)

        See Also
        --------
        updateAxialMesh : Perturbs the axial mesh originally set up here.
        """
        runLog.header(
            "=========== Initializing Mesh, Assembly Zones, and Nuclide Categories =========== "
        )

        for b in self.getBlocks():
            if b.p.molesHmBOL > 0.0:
                break
        else:
            # Good easter egg, but sometimes a user will want to use the framework do
            # only decay analyses and heavy metals are not required.
            runLog.warning(
                "The system has no heavy metal and therefore is not a nuclear reactor.\n"
                "Please make sure that this is intended and not a input error."
            )

        nonUniformAssems = [Flags.fromString(t) for t in cs["nonUniformAssemFlags"]]
        if dbLoad:
            # reactor.blueprints.assemblies need to be populated
            # this normally happens during armi/reactor/blueprints/__init__.py::constructAssem
            # but for DB load, this is not called so it must be here.
            # pylint: disable=protected-access
            self.parent.blueprints._prepConstruction(cs)
            if not cs["detailedAxialExpansion"]:
                # Apply mesh snapping for self.parent.blueprints.assemblies
                # This is stored as a param for assemblies in-core, so only blueprints assemblies are
                # considered here. To guarantee mesh snapping will function, makeAxialSnapList
                # should be in reference to the assembly with the finest mesh as defined in the blueprints.
                finestMeshAssembly = sorted(
                    self.parent.blueprints.assemblies.values(),
                    key=lambda a: len(a),
                    reverse=True,
                )[0]
                for a in self.parent.blueprints.assemblies.values():
                    if a.hasFlags(nonUniformAssems, exact=True):
                        continue
                    a.makeAxialSnapList(refAssem=finestMeshAssembly)
            if not cs["inputHeightsConsideredHot"]:
                runLog.header(
                    "=========== Axially expanding blueprints assemblies (except control) from Tinput to Thot ==========="
                )
                self._applyThermalExpansion(
                    self.parent.blueprints.assemblies.values(),
                    dbLoad,
                    finestMeshAssembly,
                )

        else:
            if not cs["detailedAxialExpansion"]:
                # prepare core for mesh snapping during axial expansion
                for a in self.getAssemblies(includeAll=True):
                    if a.hasFlags(nonUniformAssems, exact=True):
                        continue
                    a.makeAxialSnapList(self.refAssem)
            if not cs["inputHeightsConsideredHot"]:
                runLog.header(
<<<<<<< HEAD
                    "=========== Axially expanding all assemblies from Tinput to Thot ==========="
                )
                axialExpChngr = AxialExpansionChanger(cs["detailedAxialExpansion"])
                for a in self.getAssemblies():
                    axialExpChngr.setAssembly(a)
                    axialExpChngr.expansionData.computeThermalExpansionFactors()
                    if not a.hasFlags(Flags.CONTROL):
                        axialExpChngr.axiallyExpandAssembly(thermal=True)
                    else:
                        axialExpChngr.axiallyExpandControlAssembly(thermal=True)
                axialExpChngr.manageCoreMesh(self.parent)
=======
                    "=========== Axially expanding all assemblies (except control) from Tinput to Thot ==========="
                )
                self._applyThermalExpansion(self.getAssemblies(includeAll=True), dbLoad)

            self.p.referenceBlockAxialMesh = self.findAllAxialMeshPoints(
                applySubMesh=False
            )
            self.p.axialMesh = self.findAllAxialMeshPoints()
>>>>>>> 9cb79cf3

        self.numRings = self.getNumRings()  # TODO: why needed?

        self.getNuclideCategories()

        # Generate list of flags that are to be stationary during assembly shuffling
        stationaryBlockFlags = []

        for stationaryBlockFlagString in cs["stationaryBlockFlags"]:
            stationaryBlockFlags.append(Flags.fromString(stationaryBlockFlagString))

        self.stationaryBlockFlagsList = stationaryBlockFlags

        # Perform initial zoning task
        self.buildZones(cs)

        self.p.maxAssemNum = self.getMaxParam("assemNum")

        getPluginManagerOrFail().hook.onProcessCoreLoading(core=self, cs=cs)

    def _applyThermalExpansion(
        self, assems: list, dbLoad: bool, referenceAssembly=None
    ):
        """expand assemblies, resolve disjoint axial mesh (if needed), and update block BOL heights

        Parameters
        ----------
        assems: list
            list of :py:class:`Assembly <armi.reactor.assemblies.Assembly>` objects to be thermally expanded
        dbLoad: bool
            boolean to determine if Core::processLoading is loading a database or constructing a Core
        referenceAssembly: optional, :py:class:`Assembly <armi.reactor.assemblies.Assembly>`
            is the thermally expanded assembly whose axial mesh is used to snap the
            blueprints assemblies axial mesh to
        """
        axialExpChngr = AxialExpansionChanger(self._detailedAxialExpansion)
        for a in assems:
            if not a.hasFlags(Flags.CONTROL):
                axialExpChngr.setAssembly(a)
                # this doesn't get applied to control assems, so CR will be interpreted
                # as hot. This should be conservative because the control rods will
                # be modeled as slightly shorter with the correct hot density. Density
                # is more important than height, so we are forcing density to be correct
                # since we can't do axial expansion (yet)
                axialExpChngr.applyColdHeightMassIncrease()
                axialExpChngr.expansionData.computeThermalExpansionFactors()
                axialExpChngr.axiallyExpandAssembly(thermal=True)
        # resolve axially disjoint mesh (if needed)
        if not dbLoad:
            axialExpChngr.manageCoreMesh(self.parent)
        elif not self._detailedAxialExpansion:
            for a in assems:
                if not a.hasFlags(Flags.CONTROL):
                    a.setBlockMesh(referenceAssembly.getAxialMesh())
        # update block BOL heights to reflect hot heights
        for a in assems:
            if not a.hasFlags(Flags.CONTROL):
                for b in a:
                    b.p.heightBOL = b.getHeight()<|MERGE_RESOLUTION|>--- conflicted
+++ resolved
@@ -2275,7 +2275,7 @@
                     a.makeAxialSnapList(refAssem=finestMeshAssembly)
             if not cs["inputHeightsConsideredHot"]:
                 runLog.header(
-                    "=========== Axially expanding blueprints assemblies (except control) from Tinput to Thot ==========="
+                    "=========== Axially expanding blueprints assemblies from Tinput to Thot ==========="
                 )
                 self._applyThermalExpansion(
                     self.parent.blueprints.assemblies.values(),
@@ -2292,20 +2292,7 @@
                     a.makeAxialSnapList(self.refAssem)
             if not cs["inputHeightsConsideredHot"]:
                 runLog.header(
-<<<<<<< HEAD
                     "=========== Axially expanding all assemblies from Tinput to Thot ==========="
-                )
-                axialExpChngr = AxialExpansionChanger(cs["detailedAxialExpansion"])
-                for a in self.getAssemblies():
-                    axialExpChngr.setAssembly(a)
-                    axialExpChngr.expansionData.computeThermalExpansionFactors()
-                    if not a.hasFlags(Flags.CONTROL):
-                        axialExpChngr.axiallyExpandAssembly(thermal=True)
-                    else:
-                        axialExpChngr.axiallyExpandControlAssembly(thermal=True)
-                axialExpChngr.manageCoreMesh(self.parent)
-=======
-                    "=========== Axially expanding all assemblies (except control) from Tinput to Thot ==========="
                 )
                 self._applyThermalExpansion(self.getAssemblies(includeAll=True), dbLoad)
 
@@ -2313,7 +2300,6 @@
                 applySubMesh=False
             )
             self.p.axialMesh = self.findAllAxialMeshPoints()
->>>>>>> 9cb79cf3
 
         self.numRings = self.getNumRings()  # TODO: why needed?
 
@@ -2351,25 +2337,20 @@
         """
         axialExpChngr = AxialExpansionChanger(self._detailedAxialExpansion)
         for a in assems:
-            if not a.hasFlags(Flags.CONTROL):
-                axialExpChngr.setAssembly(a)
-                # this doesn't get applied to control assems, so CR will be interpreted
-                # as hot. This should be conservative because the control rods will
-                # be modeled as slightly shorter with the correct hot density. Density
-                # is more important than height, so we are forcing density to be correct
-                # since we can't do axial expansion (yet)
-                axialExpChngr.applyColdHeightMassIncrease()
-                axialExpChngr.expansionData.computeThermalExpansionFactors()
+            axialExpChngr.setAssembly(a)
+            axialExpChngr.applyColdHeightMassIncrease()
+            axialExpChngr.expansionData.computeThermalExpansionFactors()
+            if a.hasFlags(Flags.CONTROL):
+                axialExpChngr.axiallyExpandControlAssembly(thermal=True)
+            else:
                 axialExpChngr.axiallyExpandAssembly(thermal=True)
         # resolve axially disjoint mesh (if needed)
         if not dbLoad:
             axialExpChngr.manageCoreMesh(self.parent)
         elif not self._detailedAxialExpansion:
             for a in assems:
-                if not a.hasFlags(Flags.CONTROL):
-                    a.setBlockMesh(referenceAssembly.getAxialMesh())
+                a.setBlockMesh(referenceAssembly.getAxialMesh())
         # update block BOL heights to reflect hot heights
         for a in assems:
-            if not a.hasFlags(Flags.CONTROL):
-                for b in a:
-                    b.p.heightBOL = b.getHeight()+            for b in a:
+                b.p.heightBOL = b.getHeight()