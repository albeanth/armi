# Copyright 2019 TerraPower, LLC
#
# Licensed under the Apache License, Version 2.0 (the "License");
# you may not use this file except in compliance with the License.
# You may obtain a copy of the License at
#
#     http://www.apache.org/licenses/LICENSE-2.0
#
# Unless required by applicable law or agreed to in writing, software
# distributed under the License is distributed on an "AS IS" BASIS,
# WITHOUT WARRANTIES OR CONDITIONS OF ANY KIND, either express or implied.
# See the License for the specific language governing permissions and
# limitations under the License.

"""
Reactor objects represent the highest level in the hierarchy of structures that compose the system
to be modeled. Core objects represent collections of assemblies.

Core is a high-level object in the data model in ARMI. They contain assemblies which in turn contain
more refinement in representing the physical reactor. The reactor is the owner of many of the
plant-wide state variables such as keff, cycle, and node.

.. impl:: ARMI represents the Reactor heirarchically.
   :id: IMPL_REACTOR_HIERARCHY_0
   :links: REQ_REACTOR_HIERARCHY

   The Reactor contains a Core, which contains a heirachical collection of Assemblies, which in turn
   each contain a collection of Blocks.
"""
from typing import Optional
import collections
import copy
import itertools
import logging
import os
import tabulate
import time

import numpy

from armi import getPluginManagerOrFail, materials, nuclearDataIO, settings
from armi.nuclearDataIO import xsLibraries
from armi.reactor import assemblies
from armi.reactor import assemblyLists
from armi.reactor import composites
from armi.reactor import geometry
from armi.reactor import grids
from armi.reactor import parameters
from armi.reactor import reactorParameters
from armi.reactor import systemLayoutInput
from armi.reactor import zones
from armi.reactor.flags import Flags
from armi.settings.fwSettings.globalSettings import CONF_MATERIAL_NAMESPACE_ORDER
from armi.utils import createFormattedStrWithDelimiter, units
from armi.utils import directoryChangers
from armi.utils.iterables import Sequence
from armi.utils.mathematics import average1DWithinTolerance
from armi.reactor.converters.axialExpansionChanger import AxialExpansionChanger

# init logger
runLog = logging.getLogger(__name__)


class Reactor(composites.Composite):
    """
    Top level of the composite structure, potentially representing all components in a reactor.

    This class contains the core and any ex-core structures that are to be represented in the ARMI
    model. Historically, the `Reactor` contained only the core. To support better representation of
    ex-core structures, the old `Reactor` functionality was moved to the newer `Core` class, which
    has a `Reactor` parent.
    """

    pDefs = reactorParameters.defineReactorParameters()

    def __init__(self, name, blueprints):
        composites.Composite.__init__(self, "R-{}".format(name))
        self.o = None
        self.spatialGrid = None
        self.spatialLocator = None
        self.p.cycle = 0
        self.p.flags |= Flags.REACTOR
        self.core = None
        self.blueprints = blueprints

    def __getstate__(self):
        r"""applies a settings and parent to the reactor and components."""
        state = composites.Composite.__getstate__(self)
        state["o"] = None
        return state

    def __setstate__(self, state):
        composites.Composite.__setstate__(self, state)

    def __deepcopy__(self, memo):
        memo[id(self)] = newR = self.__class__.__new__(self.__class__)
        newR.__setstate__(copy.deepcopy(self.__getstate__(), memo))
        newR.name = self.name + "-copy"
        return newR

    def __repr__(self):
        return "<{}: {} id:{}>".format(self.__class__.__name__, self.name, id(self))

    def add(self, container):
        composites.Composite.add(self, container)
        cores = self.getChildrenWithFlags(Flags.CORE)
        if cores:
            if len(cores) != 1:
                raise ValueError(
                    "Only 1 core may be specified at this time. Please adjust input. "
                    "Cores found: {}".format(cores)
                )
            self.core = cores[0]


def loadFromCs(cs):
    """
    Load a Reactor based on the input settings.
    """
    from armi.reactor import blueprints

    bp = blueprints.loadFromCs(cs)
    return factory(cs, bp)


def factory(cs, bp, geom: Optional[systemLayoutInput.SystemLayoutInput] = None):
    """Build a reactor from input settings, blueprints and geometry."""
    from armi.reactor import blueprints

    runLog.header("=========== Constructing Reactor and Verifying Inputs ===========")
    # just before reactor construction, update the material "registry" with user settings,
    # if it is set. Often it is set by the application.
    if cs[CONF_MATERIAL_NAMESPACE_ORDER]:
        materials.setMaterialNamespaceOrder(cs[CONF_MATERIAL_NAMESPACE_ORDER])
    r = Reactor(cs.caseTitle, bp)

    if cs["geomFile"]:
        blueprints.migrate(bp, cs)

    with directoryChangers.DirectoryChanger(cs.inputDirectory, dumpOnException=False):
        # always construct the core first (for assembly serial number purposes)
        if not bp.systemDesigns:
            raise ValueError(
                "The input must define a `core` system, but does not. Update inputs"
            )
        coreDesign = bp.systemDesigns["core"]
        coreDesign.construct(cs, bp, r, geom=geom)
        for structure in bp.systemDesigns:
            if structure.name.lower() != "core":
                structure.construct(cs, bp, r)

    runLog.debug("Reactor: {}".format(r))
    return r


class Core(composites.Composite):
    """
    Reactor structure made up of assemblies. Could be a Core, spent fuel pool, reactor head, etc.

    This has the bulk of the data management operations.

    Attributes
    ----------
    params : dict
        Core-level parameters are scalar values that have time dependence. Examples are keff,
        maxPercentBu, etc.

    assemblies : list
        List of assembly objects that are currently in the core

    cs : CaseSettings object
        Global settings for the case

    """

    pDefs = reactorParameters.defineCoreParameters()

    def __init__(self, name):
        """
        Initialize the reactor object.

        Parameters
        ----------
        name : str
            Name of the object. Flags will inherit from this.
        """
        composites.Composite.__init__(self, name)
        self.p.flags = Flags.fromStringIgnoreErrors(name)
        self.assembliesByName = {}
        self.circularRingList = {}
        self.blocksByName = {}  # lookup tables
        self.numRings = 0
        self.spatialGrid = None
        self.xsIndex = {}
        self.p.numMoves = 0

        # build a spent fuel pool for this reactor
        runLog.debug("Building spent fuel pools")
        self.sfp = assemblyLists.SpentFuelPool("Spent Fuel Pool", self)
        self._lib = None  # placeholder for ISOTXS object
        self.locParams = {}  # location-based parameters
        # overridden in case.py to include pre-reactor time.
        self.timeOfStart = time.time()
        self.zones = None
        # initialize the list that holds all shuffles
        self.moveList = {}
        self.scalarVals = {}
        self._nuclideCategories = {}
        self.typeList = []  # list of block types to convert name - to -number.

        # leftover default "settings" that are intended to eventually be elsewhere.
        self._freshFeedType = "feed fuel"
        self._trackAssems = False
        self._circularRingMode = False
        self._circularRingPitch = 1.0
        self._automaticVariableMesh = False
        self._minMeshSizeRatio = 0.15
        self._inputHeightsConsideredHot = True
        self._detailedAxialExpansion = False

    def setOptionsFromCs(self, cs):
        # these are really "user modifiable modeling constants"
        self.p.jumpRing = cs["jumpRingNum"]
        self._freshFeedType = cs["freshFeedType"]
        self._trackAssems = cs["trackAssems"]
        self._circularRingMode = cs["circularRingMode"]
        self._circularRingPitch = cs["circularRingPitch"]
        self._automaticVariableMesh = cs["automaticVariableMesh"]
        self._minMeshSizeRatio = cs["minMeshSizeRatio"]
        self._inputHeightsConsideredHot = cs["inputHeightsConsideredHot"]
        self._detailedAxialExpansion = cs["detailedAxialExpansion"]

    def __getstate__(self):
        """Applies a settings and parent to the core and components."""
        state = composites.Composite.__getstate__(self)
        return state

    def __setstate__(self, state):
        composites.Composite.__setstate__(self, state)
        self.sfp.parent = self
        self.regenAssemblyLists()

    def __deepcopy__(self, memo):
        memo[id(self)] = newC = self.__class__.__new__(self.__class__)
        newC.__setstate__(copy.deepcopy(self.__getstate__(), memo))
        newC.name = self.name + "-copy"
        return newC

    def __repr__(self):
        return "<{}: {} id:{}>".format(self.__class__.__name__, self.name, id(self))

    def __iter__(self):
        """
        Override the base Composite __iter__ to produce stable sort order.

        See Also
        --------
        getAssemblies()
        """
        return iter(sorted(self._children))

    @property
    def r(self):
        if isinstance(self.parent, Reactor):
            return self.parent

        return None

    @property
    def symmetry(self) -> geometry.SymmetryType:
        if not self.spatialGrid:
            raise ValueError("Cannot access symmetry before a spatialGrid is attached.")
        return self.spatialGrid.symmetry

    @symmetry.setter
    def symmetry(self, val: str):
        self.spatialGrid.symmetry = str(val)
        self.clearCache()

    @property
    def geomType(self) -> geometry.GeomType:
        if not self.spatialGrid:
            raise ValueError("Cannot access geomType before a spatialGrid is attached.")
        return self.spatialGrid.geomType

    @property
    def powerMultiplier(self):
        """
        Symmetry factor for this model. 1 for full core, 3 for 1/3 core, etc.

        Notes
        -----
        This should not be a state variable because it just reflects the current geometry.
        It changes automatically if the symmetry changes (e.g. from a geometry conversion).
        """
        return self.symmetry.symmetryFactor()

    @property
    def lib(self) -> Optional[xsLibraries.IsotxsLibrary]:
        """
        Return the microscopic cross section library if one exists.

        - If there is a library currently associated with the core,
          it will be returned
        - Otherwise, an ``ISOTXS`` file will be searched for in the working directory,
          opened as ``ISOTXS`` object and returned.
        - Finally, if no ``ISOTXS`` file exists in the working directory,
          a None will be returned.
        """
        isotxsFileName = nuclearDataIO.getExpectedISOTXSFileName()
        if self._lib is None and os.path.exists(isotxsFileName):
            runLog.info(f"Loading microscopic cross section library `{isotxsFileName}`")
            self._lib = nuclearDataIO.isotxs.readBinary(isotxsFileName)
        return self._lib

    @lib.setter
    def lib(self, value):
        """Set the microscopic cross section library."""
        self._lib = value

    @property
    def isFullCore(self):
        """Return True if reactor is full core, otherwise False."""
        # Avoid using `not core.isFullCore` to check if third core geometry
        # use `core.symmetry.domain == geometry.DomainType.THIRD_CORE
        return self.symmetry.domain == geometry.DomainType.FULL_CORE

    @property
    def refAssem(self):
        """
        Return the "reference" assembly for this Core.

        The reference assembly is defined as the center-most assembly with a FUEL flag,
        if any are present, or the center-most of any assembly otherwise.

        Warnings
        ========
        The convenience of this property should be weighed against it's somewhat
        arbitrary nature for any particular client. The center-most fueled assembly is
        not particularly representative of the state of the core as a whole.
        """
        key = lambda a: a.spatialLocator.getRingPos()
        assems = self.getAssemblies(Flags.FUEL, sortKey=key)
        if not assems:
            assems = self.getAssemblies(sortKey=key)

        return assems[0]

    def summarizeReactorStats(self):
        """Writes a summary of the reactor to check the mass and volume of all of the blocks."""
        totalMass = 0.0
        fissileMass = 0.0
        heavyMetalMass = 0.0
        totalVolume = 0.0
        numBlocks = len(self.getBlocks())
        for block in self.getBlocks():
            totalMass += block.getMass()
            fissileMass += block.getFissileMass()
            heavyMetalMass += block.getHMMass()
            totalVolume += block.getVolume()
        totalMass = totalMass * self.powerMultiplier / 1000.0
        fissileMass = fissileMass * self.powerMultiplier / 1000.0
        heavyMetalMass = heavyMetalMass * self.powerMultiplier / 1000.0
        totalVolume = totalVolume * self.powerMultiplier
        runLog.extra(
            "Summary of {}\n".format(self)
            + tabulate.tabulate(
                [
                    ("Number of Blocks", numBlocks),
                    ("Total Volume (cc)", totalVolume),
                    ("Total Mass (kg)", totalMass),
                    ("Fissile Mass (kg)", fissileMass),
                    ("Heavy Metal Mass (kg)", heavyMetalMass),
                ],
                tablefmt="armi",
            )
        )

    def getScalarEvolution(self, key):
        return self.scalarVals[key]

    def locateAllAssemblies(self):
        """
        Store the current location of all assemblies.

        This is required for shuffle printouts, repeat shuffling, and
        MCNP shuffling.
        """
        for a in self.getAssemblies(includeAll=True):
            a.lastLocationLabel = a.getLocation()

    def removeAssembly(self, a1, discharge=True):
        """
        Takes an assembly and puts it out of core.

        Parameters
        ----------
        a1 : assembly
            The assembly to remove

        discharge : bool, optional
            Discharge the assembly, including adding it to the SFP. Default: True

        Originally, this held onto all assemblies in the spend fuel pool. However, having
        this sitting in memory becomes constraining for large simulations. It is more
        memory-efficient to only save the assemblies that are required for detailed
        history tracking. In fact, there's no need to save the assembly object at all,
        just have the history interface save the relevant parameters.

        Notes
        -----
        Please expect this method will delete your assembly (instead of moving it to a
        Spent Fuel Pool) unless you set the ``trackAssems`` to True in your settings file.

        See Also
        --------
        add : adds an assembly
        """
        paramDefs = set(parameters.ALL_DEFINITIONS)
        paramDefs.difference_update(set(parameters.forType(Core)))
        paramDefs.difference_update(set(parameters.forType(Reactor)))
        for paramDef in paramDefs:
            if paramDef.assigned & parameters.SINCE_ANYTHING:
                paramDef.assigned = parameters.SINCE_ANYTHING
        if discharge:
            runLog.debug("Removing {0} from {1}".format(a1, self))
        else:
            runLog.debug("Purging  {0} from {1}".format(a1, self))

        self.childrenByLocator.pop(a1.spatialLocator)
        a1.p.dischargeTime = self.r.p.time
        self.remove(a1)

        if discharge and self._trackAssems:
            self.sfp.add(a1)
        else:
            self._removeListFromAuxiliaries(a1)

    def removeAssembliesInRing(self, ringNum, overrideCircularRingMode=False):
        """
        Removes all of the assemblies in a given ring

        Parameters
        ----------
        ringNum : int
            The ring to remove

        overrideCircularRingMode : bool, optional
            False ~ default: use circular/square/hex rings, just as the reactor defines them
            True ~ If you know you don't want to use the circular ring mode, and instead want square or hex.

        See Also
        --------
        getAssembliesInRing : definition of a ring
        """
        for a in self.getAssembliesInRing(
            ringNum, overrideCircularRingMode=overrideCircularRingMode
        ):
            self.removeAssembly(a)

        self.processLoading(settings.getMasterCs())

    def _removeListFromAuxiliaries(self, assembly):
        """
        Remove an assembly from all auxiliary reference tables and lists

        Otherwise it will get added back into assembliesByName, etc.

        History will fail if it tries to summarize an assembly that has been purged.
        """
        del self.assembliesByName[assembly.getName()]
        for b in assembly:
            try:
                del self.blocksByName[b.getName()]
            except KeyError:
                runLog.warning(
                    "Cannot delete block {0}. It is not in the Core.blocksByName structure"
                    "".format(b),
                    single=True,
                    label="cannot dereference: lost block",
                )

    def removeAllAssemblies(self, discharge=True):
        """
        Clears the core.

        Notes
        -----
        must clear auxiliary bookkeeping lists as well or else a regeneration step will
        auto-add assemblies back in.
        """
        assems = set(self)
        for a in assems:
            self.removeAssembly(a, discharge)
        self.sfp.removeAll()
        self.blocksByName = {}
        self.assembliesByName = {}

    def add(self, a, spatialLocator=None):
        """
        Adds an assembly to the reactor.

        An object must be added before it is placed in a particular cell
        in the reactor's spatialGrid. When an object is added to a reactor
        it get placed in a generic location at the center of the reactor unless
        a spatialLocator is passed in as well.

        Parameters
        ----------
        a : ArmiObject
            The object to add to the reactor
        spatialLocator : SpatialLocator object, optional
            The location in the reactor to add the new object to. Must be unoccupied.

        See Also
        --------
        removeAssembly : removes an assembly
        """
        # resetting .assigned forces database to be rewritten for shuffled core
        paramDefs = set(parameters.ALL_DEFINITIONS)
        paramDefs.difference_update(set(parameters.forType(Core)))
        paramDefs.difference_update(set(parameters.forType(Reactor)))
        for paramDef in paramDefs:
            if paramDef.assigned & parameters.SINCE_ANYTHING:
                paramDef.assigned = parameters.SINCE_ANYTHING

        # could speed up output by passing format args as an arg and only process if verb good.
        runLog.debug("Adding   {0} to {1}".format(a, self))
        composites.Composite.add(self, a)
        aName = a.getName()

        spatialLocator = spatialLocator or a.spatialLocator

        if spatialLocator is not None and spatialLocator in self.childrenByLocator:
            raise ValueError(
                "Cannot add {} because location {} is already filled by {}."
                "".format(
                    aName, a.spatialLocator, self.childrenByLocator[a.spatialLocator]
                )
            )

        if spatialLocator is not None:
            # transfer spatialLocator to Core one
            spatialLocator = self.spatialGrid[tuple(spatialLocator.indices)]
            if not self.spatialGrid.locatorInDomain(
                spatialLocator, symmetryOverlap=True
            ):
                raise LookupError(
                    "Location `{}` outside of the represented domain: `{}`".format(
                        spatialLocator, self.spatialGrid.symmetry.domain
                    )
                )
            a.moveTo(spatialLocator)

        self.childrenByLocator[spatialLocator] = a
        # build a lookup table for history tracking.
        if aName in self.assembliesByName and self.assembliesByName[aName] != a:
            # try to keep assem numbering correct
            runLog.error(
                "The assembly {1} in the reactor already has the name {0}.\nCannot add {2}. "
                "Current assemNum is {3}"
                "".format(
                    aName, self.assembliesByName[aName], a, assemblies.getAssemNum()
                )
            )
            raise RuntimeError("Core already contains an assembly with the same name.")
        self.assembliesByName[aName] = a
        for b in a:
            self.blocksByName[b.getName()] = b

        if self.geomType == geometry.GeomType.HEX:
            ring, _loc = self.spatialGrid.getRingPos(
                a.spatialLocator.getCompleteIndices()
            )
            if ring > self.numRings:
                self.numRings = ring

        # track the highest assem Num so when we load from a DB the future assemNums remain constant
        aNum = a.p.assemNum
        if aNum > self.p.maxAssemNum:
            self.p.maxAssemNum = aNum

        if a.lastLocationLabel != a.DATABASE:
            # time the assembly enters the core in days
            a.p.chargeTime = self.r.p.time
            # cycle that the assembly enters the core
            a.p.chargeCycle = self.r.p.cycle
            # convert to kg
            a.p.chargeFis = a.getFissileMass() / 1000.0
            a.p.chargeBu = a.getMaxParam("percentBu")

    def genAssembliesAddedThisCycle(self):
        """
        Yield the assemblies that have been added in the current cycle.

        This uses the reactor's cycle parameter and the assemblies' chargeCycle
        parameters.
        """

        for a in self:
            if a.p.chargeCycle == self.r.p.cycle:
                yield a

    def getNumRings(self, indexBased=False):
        """
        Returns the number of rings in this reactor. Based on location so indexing will start at 1.

        WARNING: If you loop through range(maxRing) then ring+1 is the one you want!!

        Parameters
        ----------
        indexBased : bool, optional
            If true, will force location-index interpretation, even if "circular shuffling" is enabled.

        When circular ring shuffling is activated, this changes interpretation.
        Developers plan on making this another method for the secondary interpretation.

        """
        if self.circularRingList and not indexBased:
            return max(self.circularRingList)
        else:
            return self.getNumHexRings()

    def getNumHexRings(self):
        """
        Returns the number of hex rings in this reactor. Based on location so indexing will start at 1.
        """
        maxRing = 0
        for a in self.getAssemblies():
            ring, _pos = self.spatialGrid.getRingPos(a.spatialLocator)
            maxRing = max(maxRing, ring)
        return maxRing

    def getNumAssembliesWithAllRingsFilledOut(self, nRings):
        """
        Returns nAssmWithBlanks (see description immediately below).

        Parameters
        ----------
        nRings : int
            The number of hex assembly rings in this core, including
            partially-complete (non-full) rings.

        Returns
        -------
        nAssmWithBlanks: int
            The number of assemblies that WOULD exist in this core if
            all outer assembly hex rings were "filled out".

        """
        if self.powerMultiplier == 1:
            return 3 * nRings * (nRings - 1) + 1
        else:
            return nRings * (nRings - 1) + (nRings + 1) // 2

    def getNumEnergyGroups(self):
        """
        Return the number of energy groups used in the problem

        See Also
        --------
        armi.nuclearDataIO.ISOTXS.read1D : reads the number of energy groups off the ISOTXS library.
        """
        return self.lib.numGroups

    def countBlocksWithFlags(self, blockTypeSpec, assemTypeSpec=None):
        """
        Return the total number of blocks in an assembly in the reactor that
        meets the specified type

        Parameters
        ----------
        blockTypeSpec : Flags or list of Flags
            The types of blocks to be counted in a single assembly

        assemTypeSpec : Flags or list of Flags
            The types of assemblies that are to be examine for the blockTypes
            of interest.  None is every assembly

        Returns
        -------
        maxBlocks : int
            The maximum number of blocks of the specified types in a single
            assembly in the entire core
        """
        assems = self.getAssemblies(typeSpec=assemTypeSpec)
        try:
            return max(sum(b.hasFlags(blockTypeSpec) for b in a) for a in assems)
        except ValueError:
            # In case assems is empty
            return 0

    def countFuelAxialBlocks(self):
        r"""
        return the maximum number of fuel type blocks in any assembly in
        the reactor

        See Also
        --------
        getFirstFuelBlockAxialNode
        """
        fuelblocks = (
            a.getBlocks(Flags.FUEL) for a in self.getAssemblies(includeBolAssems=True)
        )
        try:
            return max(len(fuel) for fuel in fuelblocks)
        except ValueError:  # thrown when iterator is empty
            return 0

    def getFirstFuelBlockAxialNode(self):
        """
        Determine the offset of the fuel from the grid plate in the assembly
        with the lowest fuel block.

        This assembly will dictate at what block level the SASSYS reactivity
        coefficients will start to be generated
        """
        try:
            return min(
                i
                for a in self.getAssemblies(includeBolAssems=True)
                for (i, b) in enumerate(a)
                if b.hasFlags(Flags.FUEL)
            )
        except ValueError:
            """ValueError is thrown if min is called on an empty sequence.
            Since this is expected to be a rare case, try/except is more
            efficient than an if/else condition that checks whether the
            iterator is empty (the latter would require generating a list
            or tuple, which further adds to the inefficiency). Hence Python's
            mantra, "It's easier to ask forgiveness than permission." In fact
            it's quicker to ask forgiveness than permission."""
            return float("inf")

    def getAssembliesInRing(
        self,
        ring,
        typeSpec=None,
        exactType=False,
        exclusions=None,
        overrideCircularRingMode=False,
    ):
        """
        Returns the assemblies in a specified ring. Definitions of rings can change
        with problem parameters.

        This function acts as a switch between two separate functions that define what a
        ring is based on a cs setting 'circularRingMode'

        Parameters
        ----------
        ring : int
            The ring number

        typeSpec : str, list
            a string or list of assembly types of interest

        exactType : bool
            flag to match the assembly type exactly

        exclusions : list of assemblies
            list of assemblies that are not to be considered

        overrideCircularRingMode : bool, optional
            False ~ default: use circular/square/hex rings, just as the reactor defines them
            True ~ If you know you don't want to use the circular ring mode, and instead want square or hex.

        Returns
        -------
        aList : list of assemblies
            A list of assemblies that match the criteria within the ring
        """
        if self._circularRingMode and not overrideCircularRingMode:
            getter = self.getAssembliesInCircularRing
        else:
            getter = self.getAssembliesInSquareOrHexRing

        return getter(
            ring=ring, typeSpec=typeSpec, exactType=exactType, exclusions=exclusions
        )

    def getMaxAssembliesInHexRing(self, ring, fullCore=False):
        """
        Returns the maximum number of assemblies possible for a given Hexagonal ring.

        ring - The ring of interest to calculate the maximum number of assemblies.
        numEdgeAssems - The number of edge assemblies in the reactor model (1/3 core).

        Notes
        -----
        Assumes that odd rings do not have an edge assembly in third core geometry.
        These should be removed in: self._modifyGeometryAfterLoad during importGeom

        """
        numAssemsUpToOuterRing = self.getNumAssembliesWithAllRingsFilledOut(ring)
        numAssemsUpToInnerRing = self.getNumAssembliesWithAllRingsFilledOut(ring - 1)
        maxAssemsInRing = numAssemsUpToOuterRing - numAssemsUpToInnerRing

        # See note*
        if not fullCore:
            ringMod = ring % 2
            if ringMod == 1:
                maxAssemsInRing -= 1

        return maxAssemsInRing

    def getAssembliesInSquareOrHexRing(
        self, ring, typeSpec=None, exactType=False, exclusions=None
    ):
        """
        Returns the assemblies in a specified ring.  Definitions of rings can change
        with problem parameters

        Parameters
        ----------
        ring : int
            The ring number

        typeSpec : Flags or [Flags], optional
            a Flags instance or list of Flags with assembly types of interest

        exactType : bool
            flag to match the assembly type exactly

        exclusions : list of assemblies
            list of assemblies that are not to be considered

        Returns
        -------
        assems : list of assemblies
            A list of assemblies that match the criteria within the ring
        """
        assems = Sequence(self)

        if exclusions:
            exclusions = set(exclusions)
            assems.drop(lambda a: a in exclusions)

        # filter based on geomType
        if (
            self.geomType == geometry.GeomType.CARTESIAN
        ):  # a ring in cartesian is basically a square.
            assems.select(
                lambda a: any(xy == ring for xy in abs(a.spatialLocator.indices[:2]))
            )
        else:
            assems.select(lambda a: (a.spatialLocator.getRingPos()[0] == ring))

        # filter based on typeSpec
        if typeSpec:
            assems.select(lambda a: a.hasFlags(typeSpec, exact=exactType))

        return list(assems)

    def getAssembliesInCircularRing(
        self, ring, typeSpec=None, exactType=False, exclusions=None
    ):
        """
        Gets an assemblies within a circular range of the center of the core.  This
        function allows for more circular styled assembly shuffling instead of the
        current hex approach.

        Parameters
        ----------
        ring : int
            The ring number

        typeSpec : Flags or list of Flags
            a Flags instance or list of Flags with assembly types of interest

        exactType : bool
            flag to match the assembly type exactly

        exclusions : list of assemblies
            list of assemblies that are not to be considered

        Returns
        -------
        assems : list of assemblies
            A list of assemblies that match the criteria within the ring

        """

        if self.geomType == geometry.GeomType.CARTESIAN:
            # a ring in cartesian is basically a square.
            raise RuntimeError(
                "A circular ring in cartesian coordinates has not been defined yet."
            )

        # determine if the circularRingList has been generated
        # TODO: make circularRingList a property that is generated on request
        if not self.circularRingList:
            self.circularRingList = self.buildCircularRingDictionary(
                self._circularRingPitch
            )

        assems = Sequence(self)

        # Remove exclusions
        if exclusions:
            exclusions = set(exclusions)
            assems.drop(lambda a: a in exclusions)

        # get assemblies at locations
        locSet = self.circularRingList[ring]
        assems.select(lambda a: a.getLocation() in locSet)

        if typeSpec:
            assems.select(lambda a: a.hasFlags(typeSpec, exact=exactType))

        return list(assems)

    def buildCircularRingDictionary(self, ringPitch=1.0):
        """
        Builds a dictionary of all circular rings in the core.  This is required information for getAssembliesInCircularRing.

        The purpose of this function is to allow for more circular core shuffling in the hex design.

        Parameters
        ----------
        ringPitch : float, optional
            The relative pitch that should be used to define the spacing between each ring.

        """
        runLog.extra(
            "Building a circular ring dictionary with ring pitch {}".format(ringPitch)
        )
        referenceAssembly = self.childrenByLocator[self.spatialGrid[0, 0, 0]]
        refLocation = referenceAssembly.spatialLocator
        pitchFactor = ringPitch / self.spatialGrid.pitch

        circularRingDict = collections.defaultdict(set)

        for a in self:
            dist = a.spatialLocator.distanceTo(refLocation)
            # To reduce numerical sensitivity, round distance to 6 decimal places
            # before truncating.
            index = int(round(dist * pitchFactor, 6)) or 1  # 1 is the smallest ring.
            circularRingDict[index].add(a.getLocation())

        return circularRingDict

    def _getAssembliesByName(self):
        """
        If the assembly name-to-assembly object map is deleted or out of date, then this will
        regenerate it.
        """
        runLog.extra("Generating assemblies-by-name map.")

        # NOTE: eliminated unnecessary repeated lookups in self for self.assembliesByName
        self.assembliesByName = assymap = {}
        # don't includeAll b/c detailed ones are not ready yet
        for assem in self.getAssemblies(includeBolAssems=True, includeSFP=True):
            aName = assem.getName()
            if aName in assymap and assymap[aName] != assem:
                # dangerous situation that can occur in restart runs where the global assemNum isn't updated.
                # !=assem clause added because sometimes an assem is in one of the includeAll lists that is also in the
                # core and that's ok.
                runLog.error(
                    "Two (or more) assemblies in the reactor (and associated lists) have the name {0},\n"
                    "including {1} and {2}.".format(aName, assem, assymap[aName])
                )
                raise RuntimeError("Assembly name collision.")

            assymap[aName] = assem

    def getAssemblyByName(self, name):
        """
        Find the assembly that has this name.

        Parameters
        ----------
        name : str
            the assembly name e.g. 'A0001'

        Returns
        -------
        assembly

        See Also
        --------
        getAssembly : more general version of this method

        """
        return self.assembliesByName[name]

    def getAssemblies(
        self,
        typeSpec=None,
        sortKey=None,
        includeBolAssems=False,
        includeSFP=False,
        includeAll=False,
        zones=None,
        exact=False,
    ):
        """
        Return a list of all the assemblies in the reactor.

        Assemblies from the Core itself are sorted based on the Assemblies' comparison
        operators (location-based). This is done so that two reactors with physically
        identical properties are more likely to behave similarly when their assemblies
        may have been added in different orders. In the future this will likely be
        replaced by sorting the _children list itself internally, as there is still
        opportunity for inconsistencies.

        Parameters
        ----------
        typeSpec : Flags or iterable of Flags, optional
            List of assembly types that will be returned

        sortKey : callable, optional
            Sort predicate to use when sorting the assemblies.

        includeBolAssems : bool, optional
            Include the BOL assemblies as well as the ones that are in the core.
            Default: False

        includeSFP : bool, optional
            Include assemblies in the SFP

        includeAll : bool, optional
            Will include ALL assemblies.

        zones : str or iterable, optional
            Only include assemblies that are in this zone/these zones

        Notes
        -----
        Attempts have been made to make this a generator but there were some Cython
        incompatibilities that we could not get around and so we are sticking with a
        list.

        """
        if includeAll:
            includeBolAssems = includeSFP = True

        assems = []
        if (
            includeBolAssems
            and self.parent is not None
            and self.parent.blueprints is not None
        ):
            assems.extend(self.parent.blueprints.assemblies.values())
        assems.extend(a for a in sorted(self, key=sortKey))

        if includeSFP:
            assems.extend(self.sfp.getChildren())

        if typeSpec:
            assems = [a for a in assems if a.hasFlags(typeSpec, exact=exact)]

        if zones:
            zoneLocs = self.zones.getZoneLocations(zones)
            assems = [a for a in assems if a.getLocation() in zoneLocs]

        return assems

    def getNozzleTypes(self):
        """
        Get a dictionary of all of the assembly ``nozzleType``s in the core.

        Returns
        -------
        nozzles : dict
            A dictionary of ``{nozzleType: nozzleID}`` pairs, where the nozzleIDs are
            numbers corresponding to the alphabetical order of the ``nozzleType`` names.

        Notes
        -----
        Getting the ``nozzleID`` by alphabetical order could cause a problem if a new
        ``nozzleType`` is added during a run. This problem should not occur with the
        ``includeBolAssems=True`` argument provided.
        """
        nozzleList = list(
            set(a.p.nozzleType for a in self.getAssemblies(includeBolAssems=True))
        )
        return {nozzleType: i for i, nozzleType in enumerate(sorted(nozzleList))}

    def getBlockByName(self, name):
        """
        Finds a block based on its name.

        Parameters
        ----------
        name : str
            Block name e.g. A0001A

        Returns
        -------
        Block : the block with the name

        Notes
        -----
        The blocksByName structure must be up to date for this to work properly.
        """
        try:
            return self.blocksByName[name]
        except AttributeError:
            self._genBlocksByName()
            return self.blocksByName[name]

    def getBlocksByIndices(self, indices):
        """Get blocks in assemblies by block indices."""
        blocks = []
        for i, j, k in indices:
            assem = self.childrenByLocator[self.spatialGrid[i, j, 0]]
            blocks.append(assem[k])
        return blocks

    def _genBlocksByName(self):
        """If self.blocksByName is deleted, then this will regenerate it."""
        self.blocksByName = {
            block.getName(): block for block in self.getBlocks(includeAll=True)
        }

    # TODO: (Idea) wrap this in an "if not self.blocksByLocName:"
    # This will likely fail, but it will help diagnose why property approach
    # wasn't working correctly
    def genBlocksByLocName(self):
        """
        If self.blocksByLocName is deleted, then this will regenerate it or update it if things change
        """
        self.blocksByLocName = {
            block.getLocation(): block for block in self.getBlocks(includeAll=True)
        }

    def getBlocks(self, bType=None, **kwargs):
        """
        Returns an iterator over all blocks in the reactor in order

        Parameters
        ----------
        bType : list or Flags, optional
            Restrict results to a specific block type such as Flags.FUEL, Flags.SHIELD, etc.

        includeBolAssems : bool, optional
            Include the BOL-Assembly blocks as well. These blocks are created at BOL
            and used to create new assemblies, etc. If true, the blocks in these
            assemblies will be returned as well as the ones in the reactor.

        kwargs : dict
            Any keyword argument from R.getAssemblies()

        Returns
        -------
        blocks : iterator
            all blocks in the reactor (or of type requested)

        See Also
        --------
        getAssemblies : locates the assemblies in the search
        """
        blocks = [b for a in self.getAssemblies(**kwargs) for b in a]
        if bType:
            blocks = [b for b in blocks if b.hasFlags(bType)]
        return blocks

    def getFirstBlock(self, blockType=None, exact=False):
        """
        Return the first block of the requested type in the reactor, or return first block.
        exact=True will only match fuel, not testfuel, for example.

        Parameters
        ----------
        blockType : Flags, optional
            The type of block to return

        exact : bool, optional
            Requires an exact match on blockType

        Returns
        -------
        b : Block object (or None if no such block exists)

        """
        for a in self:
            for b in a:
                if b.hasFlags(blockType, exact):
                    return b

    def getFirstAssembly(self, typeSpec=None, exact=False):
        """
        Gets the first assembly in the reactor.

        Warnings
        --------
        This function should be used with great care. There are **very** few
        circumstances in which one wants the "first" of a given sort of assembly,
        `whichever that may happen to be`. Precisely which assembly is returned is
        sensitive to all sorts of implementation details in Grids, etc., which make the
        concept of "first" rather slippery. Prefer using some sort of precise logic to
        pick a specific assembly from the Core.

        Parameters
        ----------
        typeSpec : Flags or iterable of Flags, optional
        """
        if typeSpec:
            try:
                return next(a for a in self if a.hasFlags(typeSpec, exact))
            except StopIteration:
                runLog.warning("No assem of type {0} in reactor".format(typeSpec))
                return None

        # Assumes at least one assembly in `self`
        return next(iter(self))

    def regenAssemblyLists(self):
        """
        If the attribute lists which contain assemblies are deleted (such as by reactors.detachAllAssemblies),
        then this function will call the other functions to regrow them.
        """
        self._getAssembliesByName()
        self._genBlocksByName()
        runLog.important("Regenerating Core Zones")
        # TODO: this call is questionable... the cs should correspond to analysis
        self.buildZones(settings.getMasterCs())
        self._genChildByLocationLookupTable()

    def getAllXsSuffixes(self):
        """Return all XS suffices (e.g. AA, AB, etc.) in the core."""
        return sorted(set(b.getMicroSuffix() for b in self.getBlocks()))

    def getNuclideCategories(self):
        """
        Categorize nuclides as coolant, fuel and structure.

        Notes
        -----
        This is used to categorize nuclides for Doppler broadening. Control nuclides are treated as structure.

        The categories are defined in the following way:

        1. Add nuclides from coolant components to coolantNuclides
        2. Add nuclides from fuel components to fuelNuclides (this may be incomplete, e.g.
           at BOL there are no fission products)
        3. Add nuclides from all other components to structureNuclides
        4. Since fuelNuclides may be incomplete, add anything else the user wants to model
           that isn't already listed in coolantNuclides or structureNuclides.

        Returns
        -------
        coolantNuclides : set
            set of nuclide names

        fuelNuclides : set
            set of nuclide names

        structureNuclides : set
            set of nuclide names

        """
        if not self._nuclideCategories:
            coolantNuclides = set()
            fuelNuclides = set()
            structureNuclides = set()
            for c in self.iterComponents():
                if c.getName() == "coolant":
                    coolantNuclides.update(c.getNuclides())
                elif "fuel" in c.getName():
                    fuelNuclides.update(c.getNuclides())
                else:
                    structureNuclides.update(c.getNuclides())
            structureNuclides -= coolantNuclides
            structureNuclides -= fuelNuclides
            remainingNuclides = (
                set(self.parent.blueprints.allNuclidesInProblem)
                - structureNuclides
                - coolantNuclides
            )
            fuelNuclides.update(remainingNuclides)
            self._nuclideCategories["coolant"] = coolantNuclides
            self._nuclideCategories["fuel"] = fuelNuclides
            self._nuclideCategories["structure"] = structureNuclides
            self.summarizeNuclideCategories()

        return (
            self._nuclideCategories["coolant"],
            self._nuclideCategories["fuel"],
            self._nuclideCategories["structure"],
        )

    def summarizeNuclideCategories(self):
        """Write summary table of the various nuclide categories within the reactor."""
        runLog.info(
            "Nuclide categorization for cross section temperature assignments:\n"
            + tabulate.tabulate(
                [
                    (
                        "Fuel",
                        createFormattedStrWithDelimiter(
                            self._nuclideCategories["fuel"]
                        ),
                    ),
                    (
                        "Coolant",
                        createFormattedStrWithDelimiter(
                            self._nuclideCategories["coolant"]
                        ),
                    ),
                    (
                        "Structure",
                        createFormattedStrWithDelimiter(
                            self._nuclideCategories["structure"]
                        ),
                    ),
                ],
                headers=["Nuclide Category", "Nuclides"],
                tablefmt="armi",
            )
        )

    def getLocationContents(self, locs, assemblyLevel=False, locContents=None):
        """
        Given a list of locations, this goes through and finds the blocks or assemblies.

        Parameters
        ----------
        locs : list of location objects or strings
            The locations you'd like to find assemblies in
        assemblyLevel : bool, optional
            If True, will find assemblies rather than blocks
        locContents : dict, optional
            A lookup table with location string keys and block/assembly values
            useful if you want to call this function many times and would like a speedup.

        Returns
        -------
        blockList : iterable
            List of blocks or assemblies that correspond to the locations passed in

        Notes
        -----
        Useful in reading the db.

        See Also
        --------
        makeLocationLookup : allows caching to speed this up if you call it a lot.
        """

        # Why isn't locContents an attribute of reactor? It could be another
        # property that is generated on demand
        if not locContents:
            locContents = self.makeLocationLookup(assemblyLevel)
        try:
            # now look 'em up
            return [locContents[str(loc)] for loc in locs]
        except KeyError as e:
            raise KeyError("There is nothing in core location {0}.".format(e))

    def makeLocationLookup(self, assemblyLevel=False):
        """
        Build a location-keyed lookup table to figure out which block (or
        assembly, if assemblyLevel=True) is in which location. Used within
        getLocationContents, but can also be used to pre-build a cache for that
        function, speeding the lookup with a cache.

        See Also
        --------
        getLocationContents : can use this lookup table to go faster.
        """
        # build a lookup table one time.
        if assemblyLevel:
            return {a.getLocation(): a for a in self}
        else:
            return {b.getLocation(): b for a in self for b in a}

    # TODO: Can be cleaned up, but need test case to guard agains breakage
    def getFluxVector(
        self, energyOrder=0, adjoint=False, extSrc=False, volumeIntegrated=True
    ):
        """
        Return the multigroup real or adjoint flux of the entire reactor as a vector

        Order of meshes is based on getBlocks

        Parameters
        ----------
        energyOrder : int, optional
            A value of 0 implies that the flux will have all energy groups for
            the first mesh point, and then all energy groups for the next mesh point, etc.

            A value of 1 implies that the flux will have values for all mesh points
            of the first energy group first, followed by all mesh points for the second energy
            group, etc.

        adjoint : bool, optional
            If True, will return adjoint flux instead of real flux.

        extSrc : bool, optional
            If True, will return external source instead of real flux.

        volumeIntegrated : bool, optional
            If true (default), flux units will be #-cm/s. If false, they will be #-cm^2/s

        Returns
        -------
        vals : list
            The values you requested. length is NxG.
        """
        flux = []
        blocks = list(self.getBlocks())
        groups = range(self.lib.numGroups)

        # build in order 0
        for b in blocks:
            if adjoint:
                vals = b.p.adjMgFlux
            elif extSrc:
                vals = b.p.extSrc
            else:
                vals = b.p.mgFlux

            if not volumeIntegrated:
                vol = b.getVolume()
                vals = [v / vol for v in vals]

            flux.extend(vals)

        if energyOrder == 1:
            # swap order.
            newFlux = []
            for g in groups:
                oneGroup = [flux[i] for i in range(g, len(flux), len(groups))]
                newFlux.extend(oneGroup)
            flux = newFlux

        return numpy.array(flux)

    def getAssembliesOfType(self, typeSpec, exactMatch=False):
        """Return a list of assemblies in the core that are of type assemType."""
        return self.getChildrenWithFlags(typeSpec, exactMatch=exactMatch)

    def getAssembly(
        self, assemNum=None, locationString=None, assemblyName=None, *args, **kwargs
    ):
        """
        Finds an assembly in the core.

        Parameters
        ----------
        assemNum : int, optional
            Returns the assembly with this assemNum
        locationString : str
            A location string
        assemblyName : str, optional
            The assembly name
        *args : additional optional arguments for self.getAssemblies

        Returns
        -------
        a : Assembly
            The assembly that matches, or None if nothing is found

        See Also
        --------
        getAssemblyByName
        getAssemblyWithStringLocation
        getLocationContents : a much more efficient way to look up assemblies in a list of locations

        """
        if assemblyName:
            return self.getAssemblyByName(assemblyName)
        for a in self.getAssemblies(*args, **kwargs):

            if a.getLocation() == locationString:
                return a
            if a.getNum() == assemNum:
                return a

    def getAssemblyWithAssemNum(self, assemNum):
        """
        Retrieve assembly with a particular assembly number from the core.

        Parameters
        ----------
        assemNum : int
            The assembly number of interest

        Returns
        -------
        foundAssembly : Assembly object or None
            The assembly found, or None


        """
        return self.getAssembly(assemNum=assemNum)

    def getAssemblyWithStringLocation(self, locationString):
        """
        Returns an assembly or none if given a location string like 'B0014'.
        """
        ring, pos, _ = grids.locatorLabelToIndices(locationString)
        loc = self.spatialGrid.getLocatorFromRingAndPos(ring, pos)
        assem = self.childrenByLocator.get(loc)
        return assem

    def getAssemblyPitch(self):
        """
        Find the assembly pitch for the whole core.

        This returns the pitch according to the spatialGrid.
        To capture any thermal/hydraulic feedback of the core pitch,
        T/H modules will need to modify the grid pitch directly based
        on the relevant mechanical assumptions.

        Returns
        -------
        pitch : float
            The assembly pitch.

        """
        return self.spatialGrid.pitch

    def findNeighbors(
        self, a, showBlanks=True, duplicateAssembliesOnReflectiveBoundary=False
    ):
        """
        Find assemblies that are next this assembly.

        Return a list of neighboring assemblies from the 30 degree point (point 1) then
        counterclockwise around.

        Parameters
        ----------
        a : Assembly object
            The assembly to find neighbors of.

        showBlanks : Boolean, optional
            If True, the returned array of 6 neighbors will return "None" for neighbors
            that do not explicitly exist in the 1/3 core model (including many that WOULD
            exist in a full core model).

            If False, the returned array will not include the "None" neighbors. If one or
            more neighbors does not explicitly exist in the 1/3 core model, the returned
            array will have a length of less than 6.

        duplicateAssembliesOnReflectiveBoundary : Boolean, optional
            If True, findNeighbors duplicates neighbor assemblies into their "symmetric
            identicals" so that even assemblies that border symmetry lines will have 6
            neighbors. The only assemblies that will have fewer than 6 neighbors are those
            that border the outer core boundary (usually vacuum).

            If False, findNeighbors returns None for assemblies that do not exist in a 1/3
            core model (but WOULD exist in a full core model).

            For example, applying findNeighbors for the central assembly (ring, pos) = (1,
            1) in 1/3 core symmetry (with duplicateAssembliesOnReflectiveBoundary = True)
            would return a list of 6 assemblies, but those 6 would really only be
            assemblies (2, 1) and (2, 2) repeated 3 times each.

            Note that the value of duplicateAssembliesOnReflectiveBoundary only really if
            showBlanks = True.  This will have no effect if the model is full core since
            asymmetric models could find many duplicates in the other thirds

        Notes
        -----
        This only works for 1/3 or full core symmetry.

        This uses the 'mcnp' index map (MCNP GEODST hex coordinates) instead of the
        standard (ring, pos) map. because neighbors have consistent indices this way.  We
        then convert over to (ring, pos) using the lookup table that a reactor has.

        Returns
        -------
        neighbors : list of assembly objects
            This is a list of "nearest neighbors" to assembly a.

            If showBlanks = False, it will return fewer than 6 neighbors if not all 6
            neighbors explicitly exist in the core model.

            If showBlanks = True and duplicateAssembliesOnReflectiveBoundary = False, it
            will have a "None" for assemblies that do not exist in the 1/3 model.

            If showBlanks = True and duplicateAssembliesOnReflectiveBoundary = True, it
            will return the existing "symmetric identical" assembly of a non-existing
            assembly. It will only return "None" for an assembly when that assembly is
            non-existing AND has no existing "symmetric identical".

        See Also
        --------
        grids.Grid.getSymmetricEquivalents

        """
        neighborIndices = self.spatialGrid.getNeighboringCellIndices(
            *a.spatialLocator.getCompleteIndices()
        )

        dupReflectors = (
            self.symmetry.domain == geometry.DomainType.THIRD_CORE
            and self.symmetry.boundary == geometry.BoundaryType.PERIODIC
            and duplicateAssembliesOnReflectiveBoundary
        )

        neighbors = []
        for iN, jN, kN in neighborIndices:
            neighborLoc = self.spatialGrid[iN, jN, kN]
            neighbor = self.childrenByLocator.get(neighborLoc)
            if neighbor is not None:
                neighbors.append(neighbor)
            elif showBlanks:
                if dupReflectors:
                    symmetricAssem = self._getReflectiveDuplicateAssembly(neighborLoc)
                    neighbors.append(symmetricAssem)
                else:
                    neighbors.append(None)

        return neighbors

    def _getReflectiveDuplicateAssembly(self, neighborLoc):
        """
        Return duplicate assemblies accross symmetry line.

        Notes
        -----
        If an existing symmetric identical has been found, return it.
        If an existing symmetric identical has NOT been found, return a None (it's empty).
        """
        duplicates = []
        otherTwoLocations = self.spatialGrid.getSymmetricEquivalents(neighborLoc)
        for i, j in otherTwoLocations:
            neighborLocation2 = self.spatialGrid[i, j, 0]
            duplicateAssem = self.childrenByLocator.get(neighborLocation2)
            if duplicateAssem is not None:
                duplicates.append(duplicateAssem)
        # should always be 0 or 1
        nDuplicates = len(duplicates)
        if nDuplicates == 1:
            return duplicates[0]
        elif nDuplicates > 1:
            raise ValueError("Too many neighbors found!")
        return None

    def setMoveList(self, cycle, oldLoc, newLoc, enrichList, assemblyType, assemName):
        """Tracks the movements in terms of locations and enrichments."""
        data = (oldLoc, newLoc, enrichList, assemblyType, assemName)
        # NOTE: moveList is actually a moveDict (misnomer)
        if self.moveList.get(cycle) is None:
            self.moveList[cycle] = []
        if data in self.moveList[cycle]:
            # remove the old version and throw the new on at the end.
            self.moveList[cycle].remove(data)
        self.moveList[cycle].append(data)

    def createFreshFeed(self):
        """
        Creates a new feed assembly.

        See Also
        --------
        createAssemblyOfType: creates an assembly

        Notes
        -----
        createFreshFeed and createAssemblyOfType and this
        all need to be merged together somehow.
        """
        return self.createAssemblyOfType(assemType=self._freshFeedType)

    def createAssemblyOfType(self, assemType=None, enrichList=None, cs=None):
        """
        Create an assembly of a specific type and apply enrichments if they are specified

        Parameters
        ----------
        assemType : str
            The assembly type to create
        enrichList : list
            weight percent enrichments of each block

        Returns
        -------
        a : Assembly
            A new assembly

        Notes
        -----
        This and similar fuel shuffle-enabling functionality on the Core are responsible
        for coupling between the Core and Blueprints. Technically, it should not be
        required to involve Blueprints at all in the construction of a Reactor model.
        Therefore in some circumstances, this function will not work. Ultimately, this
        should be purely the domain of blueprints themselves, and may be migrated out of
        Core in the future.

        See Also
        --------
        armi.fuelHandler.doRepeatShuffle : uses this to repeat shuffling
        """
        a = self.parent.blueprints.constructAssem(
            cs or settings.getMasterCs(), name=assemType
        )

        # check to see if a default bol assembly is being used or we are adding more information
        if enrichList:
            # got an enrichment list that should be the same height as the fuel blocks
            if isinstance(enrichList, float):
                # make endlessly iterable if float was passed in
                enrichList = itertools.cycle([enrichList])
            elif len(a) != len(enrichList):
                raise RuntimeError(
                    "{0} and enrichment list do not have the same number of blocks.".format(
                        a
                    )
                )

            for b, enrich in zip(a, enrichList):
                if enrich == 0.0:
                    # don't change blocks when enrich specified as 0
                    continue
                if abs(b.getUraniumMassEnrich() - enrich) > 1e-10:
                    # only adjust block enrichment if it's different.
                    # WARNING: If this is not fresh fuel, this messes up the number of moles of HM at BOL and
                    # therefore breaks the burnup metric.
                    b.adjustUEnrich(enrich)

        if not self._detailedAxialExpansion:
            # if detailedAxialExpansion: False, make sure that the assembly being created has the correct core mesh
            a.setBlockMesh(
                self.p.referenceBlockAxialMesh[1:], conserveMassFlag="auto"
            )  # pass [1:] to skip 0.0

        return a

    def saveAllFlux(self, fName="allFlux.txt"):
        """Dump all flux to file for debugging purposes."""
        blocks = list(self.getBlocks())
        groups = range(self.lib.numGroups)
        with open(fName, "w") as f:
            for block in blocks:
                for gi in groups:
                    f.write(
                        "{:10s} {:10d} {:12.5E} {:12.5E} {:12.5E}\n"
                        "".format(
                            block.getName(),
                            gi,
                            block.p.mgFlux[gi],
                            block.p.adjMgFlux[gi],
                            block.getVolume(),
                        )
                    )
                if len(block.p.mgFlux) > len(groups) or len(block.p.adjMgFlux) > len(
                    groups
                ):
                    raise ValueError(
                        "Too many flux values: {}\n{}\n{}".format(
                            block, block.p.mgFlux, block.p.adjMgFlux
                        )
                    )

    def getAssembliesOnSymmetryLine(self, symmetryLineID):
        """
        Find assemblies that are on a symmetry line in a symmetric core.
        """
        assembliesOnLine = []
        for a in self:
            if a.isOnWhichSymmetryLine() == symmetryLineID:
                assembliesOnLine.append(a)

        # in order of innermost to outermost (for averaging)
        assembliesOnLine.sort(key=lambda a: a.spatialLocator.getRingPos())
        return assembliesOnLine

    def buildZones(self, cs):
        """Update the zones on the reactor."""
        self.zones = zones.buildZones(self, cs)
        self.zones = zones.splitZones(self, cs, self.zones)

    def getCoreRadius(self):
        """Returns a radius that the core would fit into."""
        return self.getNumRings(indexBased=True) * self.getFirstBlock().getPitch()

    def findAllMeshPoints(self, assems=None, applySubMesh=True):
        """
        Return all mesh positions in core including both endpoints.

        Parameters
        ----------
        assems : list, optional
            assemblies to consider when determining the mesh points. If not given, all in-core assemblies are used.
        applySubMesh : bool, optional
            Apply submeshing parameters to make mesh points smaller than blocks. Default=True.


        Returns
        -------
        meshVals : tuple
            ((i-vals), (j-vals,), (k-vals,))

        See Also
        --------
        armi.reactor.assemblies.Assembly.getAxialMesh : get block mesh

        Notes
        -----
        These include all mesh points, not just block boundaries. There may be multiple mesh points
        per block.

        If a large block with multiple mesh points is in the same core as arbitrarily-expanded fuel blocks
        from fuel performance, an imbalanced axial mesh may result.

        There is a challenge with TRZ blocks because we need the mesh centroid in terms of RZT, not XYZ
        """
        runLog.debug("Finding all mesh points.")
        if assems is None:
            assems = list(self)

        iMesh, jMesh, kMesh = set(), set(), set()
        for a in assems:
            for b in a:
                # these params should be combined into a new b.p.meshSubdivisions tuple
                numPoints = (
                    (a.p.AziMesh, a.p.RadMesh, b.p.axMesh)
                    if applySubMesh
                    else (1, 1, 1)
                )
                base = b.spatialLocator.getGlobalCellBase()
                # make sure this is in mesh coordinates (important to have TRZ, not XYZ in TRZ cases
                top = b.spatialLocator.getGlobalCellTop()
                for axis, (collection, subdivisions) in enumerate(
                    zip((iMesh, jMesh, kMesh), numPoints)
                ):
                    axisVal = float(base[axis])  # convert from numpy.float64
                    step = float(top[axis] - axisVal) / subdivisions
                    for _subdivision in range(subdivisions):
                        collection.add(round(axisVal, units.FLOAT_DIMENSION_DECIMALS))
                        axisVal += step
                    # add top too (only needed for last point)
                    collection.add(round(axisVal, units.FLOAT_DIMENSION_DECIMALS))

        iMesh, jMesh, kMesh = map(sorted, (iMesh, jMesh, kMesh))

        return iMesh, jMesh, kMesh

    def findAllAxialMeshPoints(self, assems=None, applySubMesh=True):
        """Return a list of all z-mesh positions in the core including zero and the top."""
        _i, _j, k = self.findAllMeshPoints(assems, applySubMesh)
        return k

    def updateAxialMesh(self):
        """
        Update axial mesh based on perturbed meshes of the assemblies that are linked to the ref assem.

        Notes
        -----
        While processLoading finds *all* axial mesh points, this method only updates the values of the
        known mesh with the current assembly heights. **This does not change the number of mesh points**.

        If ``detailedAxialExpansion`` is active, the global axial mesh param still only tracks the refAssem.
        Otherwise, thousands upon thousands of mesh points would get created.

        See Also
        --------
        processLoading : sets up the primary mesh that this perturbs.
        """
        # most of the time, we want fuel, but they should mostly have the same number of blocks
        # if this becomes a problem, we might find either the
        #  1. mode: (len(a) for a in self).mode(), or
        #  2. max: max(len(a) for a in self)
        # depending on what makes the most sense
        refAssem = self.refAssem
        refMesh = self.findAllAxialMeshPoints([refAssem])
        avgHeight = average1DWithinTolerance(
            numpy.array(
                [
                    [
                        h
                        for b in a
                        for h in [(b.p.ztop - b.p.zbottom) / b.p.axMesh] * b.p.axMesh
                    ]
                    for a in self
                    if self.findAllAxialMeshPoints([a]) == refMesh
                ]
            )
        )

        self.p.axialMesh = list(numpy.append([0.0], avgHeight.cumsum()))

    def findAxialMeshIndexOf(self, heightCm):
        """
        Return the axial index of the axial node corresponding to this height.

        If the height lies on the boundary between two nodes, the lower node index
        is returned.

        Parameters
        ----------
        heightCm : float
            The height (cm) from the assembly bottom.

        Returns
        -------
        zIndex : int
            The axial index (beginning with 0) of the mesh node containing the given height.
        """
        for zi, currentHeightCm in enumerate(self.p.axialMesh[1:]):
            if currentHeightCm >= heightCm:
                return zi
        raise ValueError(
            "The value {} cm is not within range of the reactor axial mesh with max {}"
            "".format(heightCm, currentHeightCm)
        )

    def addMoreNodes(self, meshList):
        """
        Add additional mesh points in the the meshList so that the ratio of mesh sizes does not vary too fast.
        """
        ratio = self._minMeshSizeRatio
        for i, innerMeshVal in enumerate(meshList[1:-1], start=1):
            dP0 = innerMeshVal - meshList[i - 1]
            dP1 = meshList[i + 1] - innerMeshVal

            if dP0 / (dP0 + dP1) < ratio:
                runLog.warning(
                    "Mesh gap too small. Adjusting mesh to be more reasonable."
                )
                meshList.append(innerMeshVal + dP1 * ratio)
                meshList.sort()
                return meshList, False
            elif dP0 / (dP0 + dP1) > (1.0 - ratio):
                runLog.warning(
                    "Mesh gap too large. Adjusting mesh to be more reasonable."
                )
                meshList.append(meshList[i - 1] + dP0 * (1.0 - ratio))
                meshList.sort()
                return meshList, False

        return meshList, True

    def findAllAziMeshPoints(self, extraAssems=None, applySubMesh=True):
        r"""
        returns a list of all azimuthal (theta)-mesh positions in the core.

        Parameters
        ----------
        extraAssems : list
            additional assemblies to consider when determining the mesh points.
            They may be useful in the MCPNXT models to represent the fuel management dummies.

        applySubMesh : bool
            generates submesh points to further discretize the theta reactor mesh

        """
        i, _, _ = self.findAllMeshPoints(extraAssems, applySubMesh)
        return i

    def findAllRadMeshPoints(self, extraAssems=None, applySubMesh=True):
        """
        Return a list of all radial-mesh positions in the core.


        Parameters
        ----------
        extraAssems : list
            additional assemblies to consider when determining the mesh points.  They may
            be useful in the MCPNXT models to represent the fuel management dummies.

        applySubMesh : bool
            (not implemented) generates submesh points to further discretize the radial
            reactor mesh

        """
        _, j, _ = self.findAllMeshPoints(extraAssems, applySubMesh)
        return j

    def getMaxBlockParam(self, *args, **kwargs):
        """Get max param over blocks"""
        if "generationNum" in kwargs:
            raise ValueError(
                "Cannot getMaxBlockParam over anything but blocks. Prefer `getMaxParam`."
            )
        kwargs["generationNum"] = 2
        return self.getMaxParam(*args, **kwargs)

    def getTotalBlockParam(self, *args, **kwargs):
        """Get total param over blocks."""
        if "generationNum" in kwargs:
            raise ValueError(
                "Cannot getTotalBlockParam over anything but blocks. Prefer `calcTotalParam`."
            )
        kwargs["generationNum"] = 2
        return self.calcTotalParam(*args, **kwargs)

    def getMaxNumPins(self):
        """find max number of pins of any block in the reactor"""
        return max(b.getNumPins() for b in self.getBlocks())

    def getMinimumPercentFluxInFuel(self, target=0.005):
        r"""
        Goes through the entire reactor to determine what percentage of flux occures at
        each ring.  Starting with the outer ring, this function helps determine the effective
        size of the core where additional assemblies will not help the breeding in the TWR.

        Parameters
        ----------
        target : float
            This is the fraction of the total reactor fuel flux compared to the flux in a
            specific assembly in a ring

        Returns
        -------
        targetRing, fraction of flux : tuple
            targetRing is the ring with the fraction of flux that best meets the target.
        """
        # get the total number of assembly rings
        numRings = self.getNumRings()

        # old target assembly fraction
        fluxFraction = 0
        targetRing = numRings

        allFuelBlocks = list(self.getBlocks(Flags.FUEL))

        # loop there all of the rings
        for ringNumber in range(numRings, 0, -1):
            # compare to outer most ring
            # flatten list into one list of all blocks
            blocksInRing = list(
                itertools.chain(
                    *[
                        a.getBlocks(Flags.FUEL)
                        for a in self.getAssembliesInRing(ringNumber)
                    ]
                )
            )
            # TODO: itertools.chain.from_iterable(...)

            totalPower = self.getTotalBlockParam("flux", objs=allFuelBlocks)
            ringPower = self.getTotalBlockParam("flux", objs=blocksInRing)

            # make sure that there is a non zero return
            if fluxFraction == 0 and ringPower > 0:
                fluxFraction = ringPower / totalPower
                targetRing = ringNumber

            # this will only get the leakage if the target fraction isn't too low
            if (
                ringPower / totalPower < target
                and ringPower / totalPower > fluxFraction
            ):
                fluxFraction = ringPower / totalPower
                targetRing = ringNumber

        return targetRing, fluxFraction

    def getAvgTemp(self, typeSpec, blockList=None, flux2Weight=False):
        r"""
        get the volume-average fuel, cladding, coolant temperature in core

        Parameters
        ----------
        typeSpec : Flags or list of Flags
            Component types to consider. If typeSpec is a list, then you get the volume average
            temperature of all components. For instance, getAvgTemp([Flags.CLAD, Flags.WIRE,
            Flags.DUCT]) returns the avg. structure temperature.

        blockList : list, optional
            Blocks to consider. If None, all blocks in core will be considered

        flux2Weight : bool, optional
            If true, will weight temperature against flux**2

        Returns
        -------
        avgTemp : float
            The average temperature in C.

        """
        num = 0.0
        denom = 0.0
        if not blockList:
            blockList = list(self.getBlocks())

        for b in blockList:
            if flux2Weight:
                weight = b.p.flux ** 2.0
            else:
                weight = 1.0
            for c in b.iterComponents(typeSpec):
                vol = c.getVolume()
                num += c.temperatureInC * vol * weight
                denom += vol * weight

        if denom:
            return num / denom
        else:
            raise RuntimeError("no temperature average for {0}".format(typeSpec))

    def getAllNuclidesIn(self, mats):
        """
        Find all nuclides that are present in these materials anywhere in the core.

        Parameters
        ----------
        mats : iterable or Material
            List (or single) of materials to scan the full core for, accumulating a nuclide list

        Returns
        -------
        allNucNames : list
            All nuclide names in this material anywhere in the reactor

        See Also
        --------
        getDominantMaterial : finds the most prevalent material in a certain type of blocks
        Block.adjustDensity : modifies nuclides in a block

        Notes
        -----
        If you need to know the nuclides in a fuel pin, you can't just use the sample returned
        from getDominantMaterial, because it may be a fresh fuel material (U and Zr) even though
        there are burned materials elsewhere (with U, Zr, Pu, LFP, etc.).
        """
        if not isinstance(mats, list):
            # single material passed in
            mats = [mats]
        names = set(m.name for m in mats)
        allNucNames = set()
        for c in self.iterComponents():
            if c.material.name in names:
                allNucNames.update(c.getNuclides())
        return list(allNucNames)

    def growToFullCore(self, cs):
        r"""copies symmetric assemblies to build a full core model out of a 1/3 core model

        Returns
        -------

        converter : GeometryConverter
            Geometry converter used to do the conversion.

        """
        from armi.reactor.converters.geometryConverters import (
            ThirdCoreHexToFullCoreChanger,
        )

        converter = ThirdCoreHexToFullCoreChanger(cs)
        converter.convert(self.r)

        return converter

    def setPitchUniform(self, pitchInCm):
        """
        set the pitch in all blocks
        """
        for b in self.getBlocks():
            b.setPitch(pitchInCm)

        # have to update the 2-D reactor mesh too.
        self.spatialGrid.changePitch(pitchInCm)

    def calcBlockMaxes(self):
        r"""
        searches all blocks for maximum values of key params

        See Also
        --------
        armi.physics.optimize.OptimizationInterface.interactBOL : handles these maxes in optimization cases
        """
        # restrict to fuel
        for k in self.p.paramDefs.inCategory("block-max").names:
            try:
                maxVal = self.getMaxBlockParam(k.replace("max", ""), Flags.FUEL)
                if maxVal != 0.0:
                    self.p[k] = maxVal
            except KeyError:
                continue

        # add maxes based on pin-level max if it exists, block level max otherwise.
        # may want to use percentBuMax for pin-detailed cases.
        self.p.maxBuF = max(
            (
                a.getMaxParam("percentBu")
                for a in self.getAssemblies(Flags.FEED | Flags.FUEL)
            ),
            default=0.0,
        )
        self.p.maxBuI = max(
            (
                a.getMaxParam("percentBu")
                for a in self.getAssemblies(
                    [
                        Flags.IGNITER | Flags.FUEL,
                        Flags.DRIVER | Flags.FUEL,
                        Flags.STARTER | Flags.FUEL,
                    ]
                )
            ),
            default=0.0,
        )

    def getFuelBottomHeight(self):
        r"""
        Obtain the height of the lowest fuel in the core.

        This is the "axial coordinate shift" between ARMI and SASSYS.
        While ARMI sets z=0 at the bottom of the lowest block (usually the
        grid plate), SASSYS sets z=0 at the bottom of the fuel.

        Returns
        -------
        lowestFuelHeightInCm : float
            The height (cm) of the lowest fuel in this core model.

        """

        lowestFuelHeightInCm = self[0].getHeight()
        fuelBottoms = []
        for a in self.getAssemblies(Flags.FUEL):
            fuelHeightInCm = 0.0
            for b in a:
                if b.hasFlags(Flags.FUEL):
                    break
                else:
                    fuelHeightInCm += b.getHeight()
            if fuelHeightInCm < lowestFuelHeightInCm:
                lowestFuelHeightInCm = fuelHeightInCm
            fuelBottoms.append(fuelHeightInCm)
        return lowestFuelHeightInCm

    def processLoading(self, cs, dbLoad: bool = False):
        """
        After nuclide densities are loaded, this goes through and prepares the reactor.

        Notes
        -----
        This does a few operations :
         * It process boosters,
         * sets axial snap lists,
         * checks the geometry,
         * sets up location tables ( tracks where the initial feeds were (for moderation or something)

        See Also
        --------
        updateAxialMesh : Perturbs the axial mesh originally set up here.

        """
        runLog.header(
            "=========== Initializing Mesh, Assembly Zones, and Nuclide Categories =========== "
        )

        for b in self.getBlocks():
            if b.p.molesHmBOL > 0.0:
                break
        else:
            # Good easter egg, but sometimes a user will want to use the framework do
            # only decay analyses and heavy metals are not required.
            runLog.warning(
                "The system has no heavy metal and therefore is not a nuclear reactor.\n"
                "Please make sure that this is intended and not a input error."
            )

<<<<<<< HEAD
        # TODO: There is an inconsistency with makeAxialSnapList when detailedAxialExpansion: False
        # In a standard run from the blueprints:
        #     - All assemblies (blueprints included) have their b.p.topIndex
        #       set in reference to self.refAssem.getAxialMesh().
        # In a database load run:
        #     - All assemblies in the core have their b.p.topIndex as set in the standard run.
        #     - The blueprints assemblies have the b.p.topIndex set in reference to the assembly with the finest mesh.
        #       This guarantees functionality of makeAxialSnapList, but, if the assembly with the finest mesh is
        #       not a fuel assembly, assembly.setBlockMesh may produce unexpected results.
        if dbLoad:
            # reactor.blueprints.assemblies need to be populated
            # this normally happens during armi/reactor/blueprints/__init__.py::_prepConstruction
=======
        if dbLoad:
            # reactor.blueprints.assemblies need to be populated
            # this normally happens during armi/reactor/blueprints/__init__.py::constructAssem
>>>>>>> 7534a851
            # but for DB load, this is not called so it must be here.
            # pylint: disable=protected-access
            self.parent.blueprints._prepConstruction(cs)
            if not cs["detailedAxialExpansion"]:
                # Apply mesh snapping for self.parent.blueprints.assemblies
<<<<<<< HEAD
                # To guarantee mesh snapping will function, makeAxialSnapList should be in reference
                # to the assembly with the finest mesh as defined in the blueprints.
=======
                # This is stored as a param for assemblies in-core, so only blueprints assemblies are
                # considereed here. To guarantee mesh snapping will function, makeAxialSnapList
                # should be in reference to the assembly with the finest mesh as defined in the blueprints.
>>>>>>> 7534a851
                finestAssemblyMesh = sorted(
                    self.parent.blueprints.assemblies.values(),
                    key=lambda a: len(a),
                    reverse=True,
                )[0]
                for a in self.parent.blueprints.assemblies.values():
                    a.makeAxialSnapList(refAssem=finestAssemblyMesh)

        else:
            self.p.referenceBlockAxialMesh = self.findAllAxialMeshPoints(
                applySubMesh=False
            )
            self.p.axialMesh = self.findAllAxialMeshPoints()
            if not cs["detailedAxialExpansion"]:
                # prepare core for mesh snapping during axial expansion
                for a in self.getAssemblies(includeAll=True):
                    a.makeAxialSnapList(self.refAssem)

            if not cs["inputHeightsConsideredHot"]:
                runLog.header(
<<<<<<< HEAD
                    "=========== Axially expanding all assemblies from Tinput to Thot ==========="
                )
                axialExpChngr = AxialExpansionChanger(cs["detailedAxialExpansion"])
                for a in self.getAssemblies():
                    axialExpChngr.setAssembly(a)
                    axialExpChngr.expansionData.computeThermalExpansionFactors()
                    if not a.hasFlags(Flags.CONTROL):
                        axialExpChngr.axiallyExpandAssembly(thermal=True)
                    else:
                        axialExpChngr.axiallyExpandControlAssembly(thermal=True)
=======
                    "=========== Axially expanding all (except control) assemblies from Tinput to Thot ==========="
                )
                axialExpChngr = AxialExpansionChanger(cs["detailedAxialExpansion"])
                for a in self.getAssemblies():
                    if not a.hasFlags(Flags.CONTROL):
                        axialExpChngr.setAssembly(a)
                        axialExpChngr.expansionData.computeThermalExpansionFactors()
                        axialExpChngr.axiallyExpandAssembly(thermal=True)
>>>>>>> 7534a851
                axialExpChngr.manageCoreMesh(self.parent)

        self.numRings = self.getNumRings()  # TODO: why needed?

        self.getNuclideCategories()

        # some blocks will not move in the core like grid plates... Find them and fix them in place
        stationaryBlocks = []
        # look for blocks that should not be shuffled in an assembly.  It is assumed that the
        # reference assembly has all the fixed block information and it is the same for all assemblies
        for i, b in enumerate(self.refAssem):
            if b.hasFlags(Flags.GRID_PLATE):
                stationaryBlocks.append(i)
                # TODO: remove hard-coded assumption of grid plates (T3019)
                runLog.extra(
                    "Detected a grid plate {}.  Adding to stationary blocks".format(b)
                )

        cs["stationaryBlocks"] = stationaryBlocks

        # Perform initial zoning task
        self.buildZones(cs)

        self.p.maxAssemNum = self.getMaxParam("assemNum")

        getPluginManagerOrFail().hook.onProcessCoreLoading(core=self, cs=cs)<|MERGE_RESOLUTION|>--- conflicted
+++ resolved
@@ -2251,37 +2251,17 @@
                 "Please make sure that this is intended and not a input error."
             )
 
-<<<<<<< HEAD
-        # TODO: There is an inconsistency with makeAxialSnapList when detailedAxialExpansion: False
-        # In a standard run from the blueprints:
-        #     - All assemblies (blueprints included) have their b.p.topIndex
-        #       set in reference to self.refAssem.getAxialMesh().
-        # In a database load run:
-        #     - All assemblies in the core have their b.p.topIndex as set in the standard run.
-        #     - The blueprints assemblies have the b.p.topIndex set in reference to the assembly with the finest mesh.
-        #       This guarantees functionality of makeAxialSnapList, but, if the assembly with the finest mesh is
-        #       not a fuel assembly, assembly.setBlockMesh may produce unexpected results.
-        if dbLoad:
-            # reactor.blueprints.assemblies need to be populated
-            # this normally happens during armi/reactor/blueprints/__init__.py::_prepConstruction
-=======
         if dbLoad:
             # reactor.blueprints.assemblies need to be populated
             # this normally happens during armi/reactor/blueprints/__init__.py::constructAssem
->>>>>>> 7534a851
             # but for DB load, this is not called so it must be here.
             # pylint: disable=protected-access
             self.parent.blueprints._prepConstruction(cs)
             if not cs["detailedAxialExpansion"]:
                 # Apply mesh snapping for self.parent.blueprints.assemblies
-<<<<<<< HEAD
-                # To guarantee mesh snapping will function, makeAxialSnapList should be in reference
-                # to the assembly with the finest mesh as defined in the blueprints.
-=======
                 # This is stored as a param for assemblies in-core, so only blueprints assemblies are
                 # considereed here. To guarantee mesh snapping will function, makeAxialSnapList
                 # should be in reference to the assembly with the finest mesh as defined in the blueprints.
->>>>>>> 7534a851
                 finestAssemblyMesh = sorted(
                     self.parent.blueprints.assemblies.values(),
                     key=lambda a: len(a),
@@ -2302,7 +2282,6 @@
 
             if not cs["inputHeightsConsideredHot"]:
                 runLog.header(
-<<<<<<< HEAD
                     "=========== Axially expanding all assemblies from Tinput to Thot ==========="
                 )
                 axialExpChngr = AxialExpansionChanger(cs["detailedAxialExpansion"])
@@ -2313,16 +2292,6 @@
                         axialExpChngr.axiallyExpandAssembly(thermal=True)
                     else:
                         axialExpChngr.axiallyExpandControlAssembly(thermal=True)
-=======
-                    "=========== Axially expanding all (except control) assemblies from Tinput to Thot ==========="
-                )
-                axialExpChngr = AxialExpansionChanger(cs["detailedAxialExpansion"])
-                for a in self.getAssemblies():
-                    if not a.hasFlags(Flags.CONTROL):
-                        axialExpChngr.setAssembly(a)
-                        axialExpChngr.expansionData.computeThermalExpansionFactors()
-                        axialExpChngr.axiallyExpandAssembly(thermal=True)
->>>>>>> 7534a851
                 axialExpChngr.manageCoreMesh(self.parent)
 
         self.numRings = self.getNumRings()  # TODO: why needed?
