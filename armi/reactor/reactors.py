# Copyright 2019 TerraPower, LLC
#
# Licensed under the Apache License, Version 2.0 (the "License");
# you may not use this file except in compliance with the License.
# You may obtain a copy of the License at
#
#     http://www.apache.org/licenses/LICENSE-2.0
#
# Unless required by applicable law or agreed to in writing, software
# distributed under the License is distributed on an "AS IS" BASIS,
# WITHOUT WARRANTIES OR CONDITIONS OF ANY KIND, either express or implied.
# See the License for the specific language governing permissions and
# limitations under the License.

"""
Reactor objects represent the highest level in the hierarchy of structures that compose the system
to be modeled. Core objects represent collections of assemblies.

Core is a high-level object in the data model in ARMI. They contain assemblies which in turn contain
more refinement in representing the physical reactor. The reactor is the owner of many of the
plant-wide state variables such as keff, cycle, and node.

.. impl:: ARMI represents the Reactor heirarchically.
   :id: IMPL_REACTOR_HIERARCHY_0
   :links: REQ_REACTOR_HIERARCHY

   The Reactor contains a Core, which contains a heirachical collection of Assemblies, which in turn
   each contain a collection of Blocks.
"""
import collections
import copy
import itertools
import os
import time
from typing import Optional

import numpy
import tabulate

from armi import runLog
from armi import getPluginManagerOrFail, materials, nuclearDataIO, settings
from armi.nuclearDataIO import xsLibraries
from armi.reactor import assemblies
from armi.reactor import assemblyLists
from armi.reactor import composites
from armi.reactor import geometry
from armi.reactor import grids
from armi.reactor import parameters
from armi.reactor import reactorParameters
from armi.reactor import systemLayoutInput
from armi.reactor import zones
from armi.reactor.flags import Flags
from armi.settings.fwSettings.globalSettings import CONF_MATERIAL_NAMESPACE_ORDER
from armi.utils import createFormattedStrWithDelimiter, units
from armi.utils import directoryChangers
from armi.utils.iterables import Sequence
from armi.utils.mathematics import average1DWithinTolerance
from armi.reactor.converters.axialExpansionChanger import AxialExpansionChanger


class Reactor(composites.Composite):
    """
    Top level of the composite structure, potentially representing all components in a reactor.

    This class contains the core and any ex-core structures that are to be represented in the ARMI
    model. Historically, the `Reactor` contained only the core. To support better representation of
    ex-core structures, the old `Reactor` functionality was moved to the newer `Core` class, which
    has a `Reactor` parent.
    """

    pDefs = reactorParameters.defineReactorParameters()

    def __init__(self, name, blueprints):
        composites.Composite.__init__(self, "R-{}".format(name))
        self.o = None
        self.spatialGrid = None
        self.spatialLocator = None
        self.p.cycle = 0
        self.p.flags |= Flags.REACTOR
        self.core = None
        self.blueprints = blueprints

    def __getstate__(self):
        r"""applies a settings and parent to the reactor and components."""
        state = composites.Composite.__getstate__(self)
        state["o"] = None
        return state

    def __setstate__(self, state):
        composites.Composite.__setstate__(self, state)

    def __deepcopy__(self, memo):
        memo[id(self)] = newR = self.__class__.__new__(self.__class__)
        newR.__setstate__(copy.deepcopy(self.__getstate__(), memo))
        newR.name = self.name + "-copy"
        return newR

    def __repr__(self):
        return "<{}: {} id:{}>".format(self.__class__.__name__, self.name, id(self))

    def add(self, container):
        composites.Composite.add(self, container)
        cores = self.getChildrenWithFlags(Flags.CORE)
        if cores:
            if len(cores) != 1:
                raise ValueError(
                    "Only 1 core may be specified at this time. Please adjust input. "
                    "Cores found: {}".format(cores)
                )
            self.core = cores[0]


def loadFromCs(cs):
    """
    Load a Reactor based on the input settings.
    """
    from armi.reactor import blueprints

    bp = blueprints.loadFromCs(cs)
    return factory(cs, bp)


def factory(cs, bp, geom: Optional[systemLayoutInput.SystemLayoutInput] = None):
    """Build a reactor from input settings, blueprints and geometry."""
    from armi.reactor import blueprints

    runLog.header("=========== Constructing Reactor and Verifying Inputs ===========")
    # just before reactor construction, update the material "registry" with user settings,
    # if it is set. Often it is set by the application.
    if cs[CONF_MATERIAL_NAMESPACE_ORDER]:
        materials.setMaterialNamespaceOrder(cs[CONF_MATERIAL_NAMESPACE_ORDER])
    r = Reactor(cs.caseTitle, bp)

    if cs["geomFile"]:
        blueprints.migrate(bp, cs)

    with directoryChangers.DirectoryChanger(cs.inputDirectory, dumpOnException=False):
        # always construct the core first (for assembly serial number purposes)
        if not bp.systemDesigns:
            raise ValueError(
                "The input must define a `core` system, but does not. Update inputs"
            )
        coreDesign = bp.systemDesigns["core"]
        coreDesign.construct(cs, bp, r, geom=geom)
        for structure in bp.systemDesigns:
            if structure.name.lower() != "core":
                structure.construct(cs, bp, r)

    runLog.debug("Reactor: {}".format(r))
    return r


class Core(composites.Composite):
    """
    Reactor structure made up of assemblies. Could be a Core, spent fuel pool, reactor head, etc.

    This has the bulk of the data management operations.

    Attributes
    ----------
    params : dict
        Core-level parameters are scalar values that have time dependence. Examples are keff,
        maxPercentBu, etc.

    assemblies : list
        List of assembly objects that are currently in the core

    cs : CaseSettings object
        Global settings for the case

    """

    pDefs = reactorParameters.defineCoreParameters()

    def __init__(self, name):
        """
        Initialize the reactor object.

        Parameters
        ----------
        name : str
            Name of the object. Flags will inherit from this.
        """
        composites.Composite.__init__(self, name)
        self.p.flags = Flags.fromStringIgnoreErrors(name)
        self.assembliesByName = {}
        self.circularRingList = {}
        self.blocksByName = {}  # lookup tables
        self.numRings = 0
        self.spatialGrid = None
        self.xsIndex = {}
        self.p.numMoves = 0

        # build a spent fuel pool for this reactor
        runLog.debug("Building spent fuel pools")
        self.sfp = assemblyLists.SpentFuelPool("Spent Fuel Pool", self)
        self._lib = None  # placeholder for ISOTXS object
        self.locParams = {}  # location-based parameters
        # overridden in case.py to include pre-reactor time.
        self.timeOfStart = time.time()
        self.zones = None
        # initialize the list that holds all shuffles
        self.moveList = {}
        self.scalarVals = {}
        self._nuclideCategories = {}
        self.typeList = []  # list of block types to convert name - to -number.

        # leftover default "settings" that are intended to eventually be elsewhere.
        self._freshFeedType = "feed fuel"
        self._trackAssems = False
        self._circularRingMode = False
        self._circularRingPitch = 1.0
        self._automaticVariableMesh = False
        self._minMeshSizeRatio = 0.15
        self._detailedAxialExpansion = False

    def setOptionsFromCs(self, cs):
        # these are really "user modifiable modeling constants"
        self.p.jumpRing = cs["jumpRingNum"]
        self._freshFeedType = cs["freshFeedType"]
        self._trackAssems = cs["trackAssems"]
        self._circularRingMode = cs["circularRingMode"]
        self._circularRingPitch = cs["circularRingPitch"]
        self._automaticVariableMesh = cs["automaticVariableMesh"]
        self._minMeshSizeRatio = cs["minMeshSizeRatio"]
        self._detailedAxialExpansion = cs["detailedAxialExpansion"]

    def __getstate__(self):
        """Applies a settings and parent to the core and components."""
        state = composites.Composite.__getstate__(self)
        return state

    def __setstate__(self, state):
        composites.Composite.__setstate__(self, state)
        self.sfp.parent = self
        self.regenAssemblyLists()

    def __deepcopy__(self, memo):
        memo[id(self)] = newC = self.__class__.__new__(self.__class__)
        newC.__setstate__(copy.deepcopy(self.__getstate__(), memo))
        newC.name = self.name + "-copy"
        return newC

    def __repr__(self):
        return "<{}: {} id:{}>".format(self.__class__.__name__, self.name, id(self))

    def __iter__(self):
        """
        Override the base Composite __iter__ to produce stable sort order.

        See Also
        --------
        getAssemblies()
        """
        return iter(sorted(self._children))

    @property
    def r(self):
        if isinstance(self.parent, Reactor):
            return self.parent

        return None

    @property
    def symmetry(self) -> geometry.SymmetryType:
        if not self.spatialGrid:
            raise ValueError("Cannot access symmetry before a spatialGrid is attached.")
        return self.spatialGrid.symmetry

    @symmetry.setter
    def symmetry(self, val: str):
        self.spatialGrid.symmetry = str(val)
        self.clearCache()

    @property
    def geomType(self) -> geometry.GeomType:
        if not self.spatialGrid:
            raise ValueError("Cannot access geomType before a spatialGrid is attached.")
        return self.spatialGrid.geomType

    @property
    def powerMultiplier(self):
        """
        Symmetry factor for this model. 1 for full core, 3 for 1/3 core, etc.

        Notes
        -----
        This should not be a state variable because it just reflects the current geometry.
        It changes automatically if the symmetry changes (e.g. from a geometry conversion).
        """
        return self.symmetry.symmetryFactor()

    @property
    def lib(self) -> Optional[xsLibraries.IsotxsLibrary]:
        """
        Return the microscopic cross section library if one exists.

        - If there is a library currently associated with the core,
          it will be returned
        - Otherwise, an ``ISOTXS`` file will be searched for in the working directory,
          opened as ``ISOTXS`` object and returned.
        - Finally, if no ``ISOTXS`` file exists in the working directory,
          a None will be returned.
        """
        isotxsFileName = nuclearDataIO.getExpectedISOTXSFileName()
        if self._lib is None and os.path.exists(isotxsFileName):
            runLog.info(f"Loading microscopic cross section library `{isotxsFileName}`")
            self._lib = nuclearDataIO.isotxs.readBinary(isotxsFileName)
        return self._lib

    @lib.setter
    def lib(self, value):
        """Set the microscopic cross section library."""
        runLog.extra(
            f"Updating cross section library on {self}.\n"
            f"Initial: {self._lib}\n"
            f"Updated: {value}."
        )
        self._lib = value

    @property
    def isFullCore(self):
        """Return True if reactor is full core, otherwise False."""
        # Avoid using `not core.isFullCore` to check if third core geometry
        # use `core.symmetry.domain == geometry.DomainType.THIRD_CORE
        return self.symmetry.domain == geometry.DomainType.FULL_CORE

    @property
    def refAssem(self):
        """
        Return the "reference" assembly for this Core.

        The reference assembly is defined as the center-most assembly with a FUEL flag,
        if any are present, or the center-most of any assembly otherwise.

        Warnings
        ========
        The convenience of this property should be weighed against it's somewhat
        arbitrary nature for any particular client. The center-most fueled assembly is
        not particularly representative of the state of the core as a whole.
        """
        key = lambda a: a.spatialLocator.getRingPos()
        assems = self.getAssemblies(Flags.FUEL, sortKey=key)
        if not assems:
            assems = self.getAssemblies(sortKey=key)

        return assems[0]

    def summarizeReactorStats(self):
        """Writes a summary of the reactor to check the mass and volume of all of the blocks."""
        totalMass = 0.0
        fissileMass = 0.0
        heavyMetalMass = 0.0
        totalVolume = 0.0
        numBlocks = len(self.getBlocks())
        for block in self.getBlocks():
            totalMass += block.getMass()
            fissileMass += block.getFissileMass()
            heavyMetalMass += block.getHMMass()
            totalVolume += block.getVolume()
        totalMass = totalMass * self.powerMultiplier / 1000.0
        fissileMass = fissileMass * self.powerMultiplier / 1000.0
        heavyMetalMass = heavyMetalMass * self.powerMultiplier / 1000.0
        totalVolume = totalVolume * self.powerMultiplier
        runLog.extra(
            "Summary of {}\n".format(self)
            + tabulate.tabulate(
                [
                    ("Number of Blocks", numBlocks),
                    ("Total Volume (cc)", totalVolume),
                    ("Total Mass (kg)", totalMass),
                    ("Fissile Mass (kg)", fissileMass),
                    ("Heavy Metal Mass (kg)", heavyMetalMass),
                ],
                tablefmt="armi",
            )
        )

    def getScalarEvolution(self, key):
        return self.scalarVals[key]

    def locateAllAssemblies(self):
        """
        Store the current location of all assemblies.

        This is required for shuffle printouts, repeat shuffling, and
        MCNP shuffling.
        """
        for a in self.getAssemblies(includeAll=True):
            a.lastLocationLabel = a.getLocation()

    def removeAssembly(self, a1, discharge=True):
        """
        Takes an assembly and puts it out of core.

        Parameters
        ----------
        a1 : assembly
            The assembly to remove

        discharge : bool, optional
            Discharge the assembly, including adding it to the SFP. Default: True

        Notes
        -----
        Please expect this method will delete your assembly (instead of moving it to a
        Spent Fuel Pool) unless you set the ``trackAssems`` to True in your settings file.

        Originally, this held onto all assemblies in the spend fuel pool. However, having
        this sitting in memory becomes constraining for large simulations. It is more
        memory-efficient to only save the assemblies that are required for detailed
        history tracking. In fact, there's no need to save the assembly object at all,
        just have the history interface save the relevant parameters.

        See Also
        --------
        add : adds an assembly
        """
        paramDefs = set(parameters.ALL_DEFINITIONS)
        paramDefs.difference_update(set(parameters.forType(Core)))
        paramDefs.difference_update(set(parameters.forType(Reactor)))
        for paramDef in paramDefs:
            if paramDef.assigned & parameters.SINCE_ANYTHING:
                paramDef.assigned = parameters.SINCE_ANYTHING
        if discharge:
            runLog.debug("Removing {0} from {1}".format(a1, self))
        else:
            runLog.debug("Purging  {0} from {1}".format(a1, self))

        self.childrenByLocator.pop(a1.spatialLocator)
        a1.p.dischargeTime = self.r.p.time
        self.remove(a1)

        if discharge and self._trackAssems:
            self.sfp.add(a1)
        else:
            self._removeListFromAuxiliaries(a1)

    def removeAssembliesInRing(self, ringNum, overrideCircularRingMode=False):
        """
        Removes all of the assemblies in a given ring

        Parameters
        ----------
        ringNum : int
            The ring to remove

        overrideCircularRingMode : bool, optional
            False ~ default: use circular/square/hex rings, just as the reactor defines them
            True ~ If you know you don't want to use the circular ring mode, and instead want square or hex.

        See Also
        --------
        getAssembliesInRing : definition of a ring
        """
        for a in self.getAssembliesInRing(
            ringNum, overrideCircularRingMode=overrideCircularRingMode
        ):
            self.removeAssembly(a)

        self.processLoading(settings.getMasterCs())

    def _removeListFromAuxiliaries(self, assembly):
        """
        Remove an assembly from all auxiliary reference tables and lists

        Otherwise it will get added back into assembliesByName, etc.

        History will fail if it tries to summarize an assembly that has been purged.
        """
        del self.assembliesByName[assembly.getName()]
        for b in assembly:
            try:
                del self.blocksByName[b.getName()]
            except KeyError:
                runLog.warning(
                    "Cannot delete block {0}. It is not in the Core.blocksByName structure"
                    "".format(b),
                    single=True,
                    label="cannot dereference: lost block",
                )

    def removeAllAssemblies(self, discharge=True):
        """
        Clears the core.

        Notes
        -----
        must clear auxiliary bookkeeping lists as well or else a regeneration step will
        auto-add assemblies back in.
        """
        assems = set(self)
        for a in assems:
            self.removeAssembly(a, discharge)
        self.sfp.removeAll()
        self.blocksByName = {}
        self.assembliesByName = {}

    def add(self, a, spatialLocator=None):
        """
        Adds an assembly to the reactor.

        An object must be added before it is placed in a particular cell
        in the reactor's spatialGrid. When an object is added to a reactor
        it get placed in a generic location at the center of the reactor unless
        a spatialLocator is passed in as well.

        Parameters
        ----------
        a : ArmiObject
            The object to add to the reactor
        spatialLocator : SpatialLocator object, optional
            The location in the reactor to add the new object to. Must be unoccupied.

        See Also
        --------
        removeAssembly : removes an assembly
        """
        # resetting .assigned forces database to be rewritten for shuffled core
        paramDefs = set(parameters.ALL_DEFINITIONS)
        paramDefs.difference_update(set(parameters.forType(Core)))
        paramDefs.difference_update(set(parameters.forType(Reactor)))
        for paramDef in paramDefs:
            if paramDef.assigned & parameters.SINCE_ANYTHING:
                paramDef.assigned = parameters.SINCE_ANYTHING

        # could speed up output by passing format args as an arg and only process if verb good.
        runLog.debug("Adding   {0} to {1}".format(a, self))
        composites.Composite.add(self, a)
        aName = a.getName()

        spatialLocator = spatialLocator or a.spatialLocator

        if spatialLocator is not None and spatialLocator in self.childrenByLocator:
            raise ValueError(
                "Cannot add {} because location {} is already filled by {}."
                "".format(
                    aName, a.spatialLocator, self.childrenByLocator[a.spatialLocator]
                )
            )

        if spatialLocator is not None:
            # transfer spatialLocator to Core one
            spatialLocator = self.spatialGrid[tuple(spatialLocator.indices)]
            if not self.spatialGrid.locatorInDomain(
                spatialLocator, symmetryOverlap=True
            ):
                raise LookupError(
                    "Location `{}` outside of the represented domain: `{}`".format(
                        spatialLocator, self.spatialGrid.symmetry.domain
                    )
                )
            a.moveTo(spatialLocator)

        self.childrenByLocator[spatialLocator] = a
        # build a lookup table for history tracking.
        if aName in self.assembliesByName and self.assembliesByName[aName] != a:
            # try to keep assem numbering correct
            runLog.error(
                "The assembly {1} in the reactor already has the name {0}.\nCannot add {2}. "
                "Current assemNum is {3}"
                "".format(
                    aName, self.assembliesByName[aName], a, assemblies.getAssemNum()
                )
            )
            raise RuntimeError("Core already contains an assembly with the same name.")
        self.assembliesByName[aName] = a
        for b in a:
            self.blocksByName[b.getName()] = b

        if self.geomType == geometry.GeomType.HEX:
            ring, _loc = self.spatialGrid.getRingPos(
                a.spatialLocator.getCompleteIndices()
            )
            if ring > self.numRings:
                self.numRings = ring

        # track the highest assem Num so when we load from a DB the future assemNums remain constant
        aNum = a.p.assemNum
        if aNum > self.p.maxAssemNum:
            self.p.maxAssemNum = aNum

        if a.lastLocationLabel != a.DATABASE:
            # time the assembly enters the core in days
            a.p.chargeTime = self.r.p.time
            # cycle that the assembly enters the core
            a.p.chargeCycle = self.r.p.cycle
            # convert to kg
            a.p.chargeFis = a.getFissileMass() / 1000.0
            a.p.chargeBu = a.getMaxParam("percentBu")

    def genAssembliesAddedThisCycle(self):
        """
        Yield the assemblies that have been added in the current cycle.

        This uses the reactor's cycle parameter and the assemblies' chargeCycle
        parameters.
        """

        for a in self:
            if a.p.chargeCycle == self.r.p.cycle:
                yield a

    def getNumRings(self, indexBased=False):
        """
        Returns the number of rings in this reactor. Based on location so indexing will start at 1.

        WARNING: If you loop through range(maxRing) then ring+1 is the one you want!!

        Parameters
        ----------
        indexBased : bool, optional
            If true, will force location-index interpretation, even if "circular shuffling" is enabled.

        When circular ring shuffling is activated, this changes interpretation.
        Developers plan on making this another method for the secondary interpretation.

        """
        if self.circularRingList and not indexBased:
            return max(self.circularRingList)
        else:
            return self.getNumHexRings()

    def getNumHexRings(self):
        """
        Returns the number of hex rings in this reactor. Based on location so indexing will start at 1.
        """
        maxRing = 0
        for a in self.getAssemblies():
            ring, _pos = self.spatialGrid.getRingPos(a.spatialLocator)
            maxRing = max(maxRing, ring)
        return maxRing

    def getNumAssembliesWithAllRingsFilledOut(self, nRings):
        """
        Returns nAssmWithBlanks (see description immediately below).

        Parameters
        ----------
        nRings : int
            The number of hex assembly rings in this core, including
            partially-complete (non-full) rings.

        Returns
        -------
        nAssmWithBlanks: int
            The number of assemblies that WOULD exist in this core if
            all outer assembly hex rings were "filled out".

        """
        if self.powerMultiplier == 1:
            return 3 * nRings * (nRings - 1) + 1
        else:
            return nRings * (nRings - 1) + (nRings + 1) // 2

    def getNumEnergyGroups(self):
        """
        Return the number of energy groups used in the problem

        See Also
        --------
        armi.nuclearDataIO.ISOTXS.read1D : reads the number of energy groups off the ISOTXS library.
        """
        return self.lib.numGroups

    def countBlocksWithFlags(self, blockTypeSpec, assemTypeSpec=None):
        """
        Return the total number of blocks in an assembly in the reactor that
        meets the specified type

        Parameters
        ----------
        blockTypeSpec : Flags or list of Flags
            The types of blocks to be counted in a single assembly

        assemTypeSpec : Flags or list of Flags
            The types of assemblies that are to be examine for the blockTypes
            of interest.  None is every assembly

        Returns
        -------
        maxBlocks : int
            The maximum number of blocks of the specified types in a single
            assembly in the entire core
        """
        assems = self.getAssemblies(typeSpec=assemTypeSpec)
        try:
            return max(sum(b.hasFlags(blockTypeSpec) for b in a) for a in assems)
        except ValueError:
            # In case assems is empty
            return 0

    def countFuelAxialBlocks(self):
        r"""
        return the maximum number of fuel type blocks in any assembly in
        the reactor

        See Also
        --------
        getFirstFuelBlockAxialNode
        """
        fuelblocks = (
            a.getBlocks(Flags.FUEL) for a in self.getAssemblies(includeBolAssems=True)
        )
        try:
            return max(len(fuel) for fuel in fuelblocks)
        except ValueError:  # thrown when iterator is empty
            return 0

    def getFirstFuelBlockAxialNode(self):
        """
        Determine the offset of the fuel from the grid plate in the assembly
        with the lowest fuel block.

        This assembly will dictate at what block level the SASSYS reactivity
        coefficients will start to be generated
        """
        try:
            return min(
                i
                for a in self.getAssemblies(includeBolAssems=True)
                for (i, b) in enumerate(a)
                if b.hasFlags(Flags.FUEL)
            )
        except ValueError:
            """ValueError is thrown if min is called on an empty sequence.
            Since this is expected to be a rare case, try/except is more
            efficient than an if/else condition that checks whether the
            iterator is empty (the latter would require generating a list
            or tuple, which further adds to the inefficiency). Hence Python's
            mantra, "It's easier to ask forgiveness than permission." In fact
            it's quicker to ask forgiveness than permission."""
            return float("inf")

    def getAssembliesInRing(
        self,
        ring,
        typeSpec=None,
        exactType=False,
        exclusions=None,
        overrideCircularRingMode=False,
    ):
        """
        Returns the assemblies in a specified ring. Definitions of rings can change
        with problem parameters.

        This function acts as a switch between two separate functions that define what a
        ring is based on a cs setting 'circularRingMode'

        Parameters
        ----------
        ring : int
            The ring number

        typeSpec : str, list
            a string or list of assembly types of interest

        exactType : bool
            flag to match the assembly type exactly

        exclusions : list of assemblies
            list of assemblies that are not to be considered

        overrideCircularRingMode : bool, optional
            False ~ default: use circular/square/hex rings, just as the reactor defines them
            True ~ If you know you don't want to use the circular ring mode, and instead want square or hex.

        Returns
        -------
        aList : list of assemblies
            A list of assemblies that match the criteria within the ring
        """
        if self._circularRingMode and not overrideCircularRingMode:
            getter = self.getAssembliesInCircularRing
        else:
            getter = self.getAssembliesInSquareOrHexRing

        return getter(
            ring=ring, typeSpec=typeSpec, exactType=exactType, exclusions=exclusions
        )

    def getMaxAssembliesInHexRing(self, ring, fullCore=False):
        """
        Returns the maximum number of assemblies possible for a given Hexagonal ring.

        ring - The ring of interest to calculate the maximum number of assemblies.
        numEdgeAssems - The number of edge assemblies in the reactor model (1/3 core).

        Notes
        -----
        Assumes that odd rings do not have an edge assembly in third core geometry.
        These should be removed in: self._modifyGeometryAfterLoad during importGeom

        """
        numAssemsUpToOuterRing = self.getNumAssembliesWithAllRingsFilledOut(ring)
        numAssemsUpToInnerRing = self.getNumAssembliesWithAllRingsFilledOut(ring - 1)
        maxAssemsInRing = numAssemsUpToOuterRing - numAssemsUpToInnerRing

        # See note*
        if not fullCore:
            ringMod = ring % 2
            if ringMod == 1:
                maxAssemsInRing -= 1

        return maxAssemsInRing

    def getAssembliesInSquareOrHexRing(
        self, ring, typeSpec=None, exactType=False, exclusions=None
    ):
        """
        Returns the assemblies in a specified ring.  Definitions of rings can change
        with problem parameters

        Parameters
        ----------
        ring : int
            The ring number

        typeSpec : Flags or [Flags], optional
            a Flags instance or list of Flags with assembly types of interest

        exactType : bool
            flag to match the assembly type exactly

        exclusions : list of assemblies
            list of assemblies that are not to be considered

        Returns
        -------
        assems : list of assemblies
            A list of assemblies that match the criteria within the ring
        """
        assems = Sequence(self)

        if exclusions:
            exclusions = set(exclusions)
            assems.drop(lambda a: a in exclusions)

        # filter based on geomType
        if (
            self.geomType == geometry.GeomType.CARTESIAN
        ):  # a ring in cartesian is basically a square.
            assems.select(
                lambda a: any(xy == ring for xy in abs(a.spatialLocator.indices[:2]))
            )
        else:
            assems.select(lambda a: (a.spatialLocator.getRingPos()[0] == ring))

        # filter based on typeSpec
        if typeSpec:
            assems.select(lambda a: a.hasFlags(typeSpec, exact=exactType))

        return list(assems)

    def getAssembliesInCircularRing(
        self, ring, typeSpec=None, exactType=False, exclusions=None
    ):
        """
        Gets an assemblies within a circular range of the center of the core.  This
        function allows for more circular styled assembly shuffling instead of the
        current hex approach.

        Parameters
        ----------
        ring : int
            The ring number

        typeSpec : Flags or list of Flags
            a Flags instance or list of Flags with assembly types of interest

        exactType : bool
            flag to match the assembly type exactly

        exclusions : list of assemblies
            list of assemblies that are not to be considered

        Returns
        -------
        assems : list of assemblies
            A list of assemblies that match the criteria within the ring

        """

        if self.geomType == geometry.GeomType.CARTESIAN:
            # a ring in cartesian is basically a square.
            raise RuntimeError(
                "A circular ring in cartesian coordinates has not been defined yet."
            )

        # determine if the circularRingList has been generated
        # TODO: make circularRingList a property that is generated on request
        if not self.circularRingList:
            self.circularRingList = self.buildCircularRingDictionary(
                self._circularRingPitch
            )

        assems = Sequence(self)

        # Remove exclusions
        if exclusions:
            exclusions = set(exclusions)
            assems.drop(lambda a: a in exclusions)

        # get assemblies at locations
        locSet = self.circularRingList[ring]
        assems.select(lambda a: a.getLocation() in locSet)

        if typeSpec:
            assems.select(lambda a: a.hasFlags(typeSpec, exact=exactType))

        return list(assems)

    def buildCircularRingDictionary(self, ringPitch=1.0):
        """
        Builds a dictionary of all circular rings in the core.  This is required information for getAssembliesInCircularRing.

        The purpose of this function is to allow for more circular core shuffling in the hex design.

        Parameters
        ----------
        ringPitch : float, optional
            The relative pitch that should be used to define the spacing between each ring.

        """
        runLog.extra(
            "Building a circular ring dictionary with ring pitch {}".format(ringPitch)
        )
        referenceAssembly = self.childrenByLocator[self.spatialGrid[0, 0, 0]]
        refLocation = referenceAssembly.spatialLocator
        pitchFactor = ringPitch / self.spatialGrid.pitch

        circularRingDict = collections.defaultdict(set)

        for a in self:
            dist = a.spatialLocator.distanceTo(refLocation)
            # To reduce numerical sensitivity, round distance to 6 decimal places
            # before truncating.
            index = int(round(dist * pitchFactor, 6)) or 1  # 1 is the smallest ring.
            circularRingDict[index].add(a.getLocation())

        return circularRingDict

    def _getAssembliesByName(self):
        """
        If the assembly name-to-assembly object map is deleted or out of date, then this will
        regenerate it.
        """
        runLog.extra("Generating assemblies-by-name map.")

        # NOTE: eliminated unnecessary repeated lookups in self for self.assembliesByName
        self.assembliesByName = assymap = {}
        # don't includeAll b/c detailed ones are not ready yet
        for assem in self.getAssemblies(includeBolAssems=True, includeSFP=True):
            aName = assem.getName()
            if aName in assymap and assymap[aName] != assem:
                # dangerous situation that can occur in restart runs where the global assemNum isn't updated.
                # !=assem clause added because sometimes an assem is in one of the includeAll lists that is also in the
                # core and that's ok.
                runLog.error(
                    "Two (or more) assemblies in the reactor (and associated lists) have the name {0},\n"
                    "including {1} and {2}.".format(aName, assem, assymap[aName])
                )
                raise RuntimeError("Assembly name collision.")

            assymap[aName] = assem

    def getAssemblyByName(self, name):
        """
        Find the assembly that has this name.

        Parameters
        ----------
        name : str
            the assembly name e.g. 'A0001'

        Returns
        -------
        assembly

        See Also
        --------
        getAssembly : more general version of this method

        """
        return self.assembliesByName[name]

    def getAssemblies(
        self,
        typeSpec=None,
        sortKey=None,
        includeBolAssems=False,
        includeSFP=False,
        includeAll=False,
        zones=None,
        exact=False,
    ):
        """
        Return a list of all the assemblies in the reactor.

        Assemblies from the Core itself are sorted based on the Assemblies' comparison
        operators (location-based). This is done so that two reactors with physically
        identical properties are more likely to behave similarly when their assemblies
        may have been added in different orders. In the future this will likely be
        replaced by sorting the _children list itself internally, as there is still
        opportunity for inconsistencies.

        Parameters
        ----------
        typeSpec : Flags or iterable of Flags, optional
            List of assembly types that will be returned

        sortKey : callable, optional
            Sort predicate to use when sorting the assemblies.

        includeBolAssems : bool, optional
            Include the BOL assemblies as well as the ones that are in the core.
            Default: False

        includeSFP : bool, optional
            Include assemblies in the SFP

        includeAll : bool, optional
            Will include ALL assemblies.

        zones : str or iterable, optional
            Only include assemblies that are in this zone/these zones

        Notes
        -----
        Attempts have been made to make this a generator but there were some Cython
        incompatibilities that we could not get around and so we are sticking with a
        list.

        """
        if includeAll:
            includeBolAssems = includeSFP = True

        assems = []
        if (
            includeBolAssems
            and self.parent is not None
            and self.parent.blueprints is not None
        ):
            assems.extend(self.parent.blueprints.assemblies.values())
        assems.extend(a for a in sorted(self, key=sortKey))

        if includeSFP:
            assems.extend(self.sfp.getChildren())

        if typeSpec:
            assems = [a for a in assems if a.hasFlags(typeSpec, exact=exact)]

        if zones:
            zoneLocs = self.zones.getZoneLocations(zones)
            assems = [a for a in assems if a.getLocation() in zoneLocs]

        return assems

    def getNozzleTypes(self):
        """
        Get a dictionary of all of the assembly ``nozzleType``s in the core.

        Returns
        -------
        nozzles : dict
            A dictionary of ``{nozzleType: nozzleID}`` pairs, where the nozzleIDs are
            numbers corresponding to the alphabetical order of the ``nozzleType`` names.

        Notes
        -----
        Getting the ``nozzleID`` by alphabetical order could cause a problem if a new
        ``nozzleType`` is added during a run. This problem should not occur with the
        ``includeBolAssems=True`` argument provided.
        """
        nozzleList = list(
            set(a.p.nozzleType for a in self.getAssemblies(includeBolAssems=True))
        )
        return {nozzleType: i for i, nozzleType in enumerate(sorted(nozzleList))}

    def getBlockByName(self, name):
        """
        Finds a block based on its name.

        Parameters
        ----------
        name : str
            Block name e.g. A0001A

        Returns
        -------
        Block : the block with the name

        Notes
        -----
        The blocksByName structure must be up to date for this to work properly.
        """
        try:
            return self.blocksByName[name]
        except AttributeError:
            self._genBlocksByName()
            return self.blocksByName[name]

    def getBlocksByIndices(self, indices):
        """Get blocks in assemblies by block indices."""
        blocks = []
        for i, j, k in indices:
            assem = self.childrenByLocator[self.spatialGrid[i, j, 0]]
            blocks.append(assem[k])
        return blocks

    def _genBlocksByName(self):
        """If self.blocksByName is deleted, then this will regenerate it."""
        self.blocksByName = {
            block.getName(): block for block in self.getBlocks(includeAll=True)
        }

    # TODO: (Idea) wrap this in an "if not self.blocksByLocName:"
    # This will likely fail, but it will help diagnose why property approach
    # wasn't working correctly
    def genBlocksByLocName(self):
        """
        If self.blocksByLocName is deleted, then this will regenerate it or update it if things change
        """
        self.blocksByLocName = {
            block.getLocation(): block for block in self.getBlocks(includeAll=True)
        }

    def getBlocks(self, bType=None, **kwargs):
        """
        Returns an iterator over all blocks in the reactor in order

        Parameters
        ----------
        bType : list or Flags, optional
            Restrict results to a specific block type such as Flags.FUEL, Flags.SHIELD, etc.

        includeBolAssems : bool, optional
            Include the BOL-Assembly blocks as well. These blocks are created at BOL
            and used to create new assemblies, etc. If true, the blocks in these
            assemblies will be returned as well as the ones in the reactor.

        kwargs : dict
            Any keyword argument from R.getAssemblies()

        Returns
        -------
        blocks : iterator
            all blocks in the reactor (or of type requested)

        See Also
        --------
        getAssemblies : locates the assemblies in the search
        """
        blocks = [b for a in self.getAssemblies(**kwargs) for b in a]
        if bType:
            blocks = [b for b in blocks if b.hasFlags(bType)]
        return blocks

    def getFirstBlock(self, blockType=None, exact=False):
        """
        Return the first block of the requested type in the reactor, or return first block.
        exact=True will only match fuel, not testfuel, for example.

        Parameters
        ----------
        blockType : Flags, optional
            The type of block to return

        exact : bool, optional
            Requires an exact match on blockType

        Returns
        -------
        b : Block object (or None if no such block exists)
        """
        for a in self:
            for b in a:
                if b.hasFlags(blockType, exact):
                    return b

        return None

    def getFirstAssembly(self, typeSpec=None, exact=False):
        """
        Gets the first assembly in the reactor.

        Warnings
        --------
        This function should be used with great care. There are **very** few
        circumstances in which one wants the "first" of a given sort of assembly,
        `whichever that may happen to be`. Precisely which assembly is returned is
        sensitive to all sorts of implementation details in Grids, etc., which make the
        concept of "first" rather slippery. Prefer using some sort of precise logic to
        pick a specific assembly from the Core.

        Parameters
        ----------
        typeSpec : Flags or iterable of Flags, optional
        """
        if typeSpec:
            try:
                return next(a for a in self if a.hasFlags(typeSpec, exact))
            except StopIteration:
                runLog.warning("No assem of type {0} in reactor".format(typeSpec))
                return None

        # Assumes at least one assembly in `self`
        return next(iter(self))

    def regenAssemblyLists(self):
        """
        If the attribute lists which contain assemblies are deleted (such as by reactors.detachAllAssemblies),
        then this function will call the other functions to regrow them.
        """
        self._getAssembliesByName()
        self._genBlocksByName()
        runLog.important("Regenerating Core Zones")
        # TODO: this call is questionable... the cs should correspond to analysis
        self.buildZones(settings.getMasterCs())
        self._genChildByLocationLookupTable()

    def getAllXsSuffixes(self):
        """Return all XS suffices (e.g. AA, AB, etc.) in the core."""
        return sorted(set(b.getMicroSuffix() for b in self.getBlocks()))

    def getNuclideCategories(self):
        """
        Categorize nuclides as coolant, fuel and structure.

        Notes
        -----
        This is used to categorize nuclides for Doppler broadening. Control nuclides are treated as structure.

        The categories are defined in the following way:

        1. Add nuclides from coolant components to coolantNuclides
        2. Add nuclides from fuel components to fuelNuclides (this may be incomplete, e.g.
           at BOL there are no fission products)
        3. Add nuclides from all other components to structureNuclides
        4. Since fuelNuclides may be incomplete, add anything else the user wants to model
           that isn't already listed in coolantNuclides or structureNuclides.

        Returns
        -------
        coolantNuclides : set
            set of nuclide names

        fuelNuclides : set
            set of nuclide names

        structureNuclides : set
            set of nuclide names

        """
        if not self._nuclideCategories:
            coolantNuclides = set()
            fuelNuclides = set()
            structureNuclides = set()
            for c in self.iterComponents():
                if c.getName() == "coolant":
                    coolantNuclides.update(c.getNuclides())
                elif "fuel" in c.getName():
                    fuelNuclides.update(c.getNuclides())
                else:
                    structureNuclides.update(c.getNuclides())
            structureNuclides -= coolantNuclides
            structureNuclides -= fuelNuclides
            remainingNuclides = (
                set(self.parent.blueprints.allNuclidesInProblem)
                - structureNuclides
                - coolantNuclides
            )
            fuelNuclides.update(remainingNuclides)
            self._nuclideCategories["coolant"] = coolantNuclides
            self._nuclideCategories["fuel"] = fuelNuclides
            self._nuclideCategories["structure"] = structureNuclides
            self.summarizeNuclideCategories()

        return (
            self._nuclideCategories["coolant"],
            self._nuclideCategories["fuel"],
            self._nuclideCategories["structure"],
        )

    def summarizeNuclideCategories(self):
        """Write summary table of the various nuclide categories within the reactor."""
        runLog.info(
            "Nuclide categorization for cross section temperature assignments:\n"
            + tabulate.tabulate(
                [
                    (
                        "Fuel",
                        createFormattedStrWithDelimiter(
                            self._nuclideCategories["fuel"]
                        ),
                    ),
                    (
                        "Coolant",
                        createFormattedStrWithDelimiter(
                            self._nuclideCategories["coolant"]
                        ),
                    ),
                    (
                        "Structure",
                        createFormattedStrWithDelimiter(
                            self._nuclideCategories["structure"]
                        ),
                    ),
                ],
                headers=["Nuclide Category", "Nuclides"],
                tablefmt="armi",
            )
        )

    def getLocationContents(self, locs, assemblyLevel=False, locContents=None):
        """
        Given a list of locations, this goes through and finds the blocks or assemblies.

        Parameters
        ----------
        locs : list of location objects or strings
            The locations you'd like to find assemblies in
        assemblyLevel : bool, optional
            If True, will find assemblies rather than blocks
        locContents : dict, optional
            A lookup table with location string keys and block/assembly values
            useful if you want to call this function many times and would like a speedup.

        Returns
        -------
        blockList : iterable
            List of blocks or assemblies that correspond to the locations passed in

        Notes
        -----
        Useful in reading the db.

        See Also
        --------
        makeLocationLookup : allows caching to speed this up if you call it a lot.
        """

        # Why isn't locContents an attribute of reactor? It could be another
        # property that is generated on demand
        if not locContents:
            locContents = self.makeLocationLookup(assemblyLevel)
        try:
            # now look 'em up
            return [locContents[str(loc)] for loc in locs]
        except KeyError as e:
            raise KeyError("There is nothing in core location {0}.".format(e))

    def makeLocationLookup(self, assemblyLevel=False):
        """
        Build a location-keyed lookup table to figure out which block (or
        assembly, if assemblyLevel=True) is in which location. Used within
        getLocationContents, but can also be used to pre-build a cache for that
        function, speeding the lookup with a cache.

        See Also
        --------
        getLocationContents : can use this lookup table to go faster.
        """
        # build a lookup table one time.
        if assemblyLevel:
            return {a.getLocation(): a for a in self}
        else:
            return {b.getLocation(): b for a in self for b in a}

    # TODO: Can be cleaned up, but need test case to guard agains breakage
    def getFluxVector(
        self, energyOrder=0, adjoint=False, extSrc=False, volumeIntegrated=True
    ):
        """
        Return the multigroup real or adjoint flux of the entire reactor as a vector

        Order of meshes is based on getBlocks

        Parameters
        ----------
        energyOrder : int, optional
            A value of 0 implies that the flux will have all energy groups for
            the first mesh point, and then all energy groups for the next mesh point, etc.

            A value of 1 implies that the flux will have values for all mesh points
            of the first energy group first, followed by all mesh points for the second energy
            group, etc.

        adjoint : bool, optional
            If True, will return adjoint flux instead of real flux.

        extSrc : bool, optional
            If True, will return external source instead of real flux.

        volumeIntegrated : bool, optional
            If true (default), flux units will be #-cm/s. If false, they will be #-cm^2/s

        Returns
        -------
        vals : list
            The values you requested. length is NxG.
        """
        flux = []
        blocks = list(self.getBlocks())
        groups = range(self.lib.numGroups)

        # build in order 0
        for b in blocks:
            if adjoint:
                vals = b.p.adjMgFlux
            elif extSrc:
                vals = b.p.extSrc
            else:
                vals = b.p.mgFlux

            if not volumeIntegrated:
                vol = b.getVolume()
                vals = [v / vol for v in vals]

            flux.extend(vals)

        if energyOrder == 1:
            # swap order.
            newFlux = []
            for g in groups:
                oneGroup = [flux[i] for i in range(g, len(flux), len(groups))]
                newFlux.extend(oneGroup)
            flux = newFlux

        return numpy.array(flux)

    def getAssembliesOfType(self, typeSpec, exactMatch=False):
        """Return a list of assemblies in the core that are of type assemType."""
        return self.getChildrenWithFlags(typeSpec, exactMatch=exactMatch)

    def getAssembly(
        self, assemNum=None, locationString=None, assemblyName=None, *args, **kwargs
    ):
        """
        Finds an assembly in the core.

        Parameters
        ----------
        assemNum : int, optional
            Returns the assembly with this assemNum
        locationString : str
            A location string
        assemblyName : str, optional
            The assembly name
        *args : additional optional arguments for self.getAssemblies

        Returns
        -------
        a : Assembly
            The assembly that matches, or None if nothing is found

        See Also
        --------
        getAssemblyByName
        getAssemblyWithStringLocation
        getLocationContents : a much more efficient way to look up assemblies in a list of locations
        """
        if assemblyName:
            return self.getAssemblyByName(assemblyName)
        for a in self.getAssemblies(*args, **kwargs):

            if a.getLocation() == locationString:
                return a
            if a.getNum() == assemNum:
                return a

        return None

    def getAssemblyWithAssemNum(self, assemNum):
        """
        Retrieve assembly with a particular assembly number from the core.

        Parameters
        ----------
        assemNum : int
            The assembly number of interest

        Returns
        -------
        foundAssembly : Assembly object or None
            The assembly found, or None


        """
        return self.getAssembly(assemNum=assemNum)

    def getAssemblyWithStringLocation(self, locationString):
        """
        Returns an assembly or none if given a location string like 'B0014'.
        """
        ring, pos, _ = grids.locatorLabelToIndices(locationString)
        loc = self.spatialGrid.getLocatorFromRingAndPos(ring, pos)
        assem = self.childrenByLocator.get(loc)
        return assem

    def getAssemblyPitch(self):
        """
        Find the assembly pitch for the whole core.

        This returns the pitch according to the spatialGrid.
        To capture any thermal/hydraulic feedback of the core pitch,
        T/H modules will need to modify the grid pitch directly based
        on the relevant mechanical assumptions.

        Returns
        -------
        pitch : float
            The assembly pitch.

        """
        return self.spatialGrid.pitch

    def findNeighbors(
        self, a, showBlanks=True, duplicateAssembliesOnReflectiveBoundary=False
    ):
        """
        Find assemblies that are next this assembly.

        Return a list of neighboring assemblies from the 30 degree point (point 1) then
        counterclockwise around.

        Parameters
        ----------
        a : Assembly object
            The assembly to find neighbors of.

        showBlanks : Boolean, optional
            If True, the returned array of 6 neighbors will return "None" for neighbors
            that do not explicitly exist in the 1/3 core model (including many that WOULD
            exist in a full core model).

            If False, the returned array will not include the "None" neighbors. If one or
            more neighbors does not explicitly exist in the 1/3 core model, the returned
            array will have a length of less than 6.

        duplicateAssembliesOnReflectiveBoundary : Boolean, optional
            If True, findNeighbors duplicates neighbor assemblies into their "symmetric
            identicals" so that even assemblies that border symmetry lines will have 6
            neighbors. The only assemblies that will have fewer than 6 neighbors are those
            that border the outer core boundary (usually vacuum).

            If False, findNeighbors returns None for assemblies that do not exist in a 1/3
            core model (but WOULD exist in a full core model).

            For example, applying findNeighbors for the central assembly (ring, pos) = (1,
            1) in 1/3 core symmetry (with duplicateAssembliesOnReflectiveBoundary = True)
            would return a list of 6 assemblies, but those 6 would really only be
            assemblies (2, 1) and (2, 2) repeated 3 times each.

            Note that the value of duplicateAssembliesOnReflectiveBoundary only really if
            showBlanks = True.  This will have no effect if the model is full core since
            asymmetric models could find many duplicates in the other thirds

        Notes
        -----
        This only works for 1/3 or full core symmetry.

        This uses the 'mcnp' index map (MCNP GEODST hex coordinates) instead of the
        standard (ring, pos) map. because neighbors have consistent indices this way.  We
        then convert over to (ring, pos) using the lookup table that a reactor has.

        Returns
        -------
        neighbors : list of assembly objects
            This is a list of "nearest neighbors" to assembly a.

            If showBlanks = False, it will return fewer than 6 neighbors if not all 6
            neighbors explicitly exist in the core model.

            If showBlanks = True and duplicateAssembliesOnReflectiveBoundary = False, it
            will have a "None" for assemblies that do not exist in the 1/3 model.

            If showBlanks = True and duplicateAssembliesOnReflectiveBoundary = True, it
            will return the existing "symmetric identical" assembly of a non-existing
            assembly. It will only return "None" for an assembly when that assembly is
            non-existing AND has no existing "symmetric identical".

        See Also
        --------
        grids.Grid.getSymmetricEquivalents

        """
        neighborIndices = self.spatialGrid.getNeighboringCellIndices(
            *a.spatialLocator.getCompleteIndices()
        )

        dupReflectors = (
            self.symmetry.domain == geometry.DomainType.THIRD_CORE
            and self.symmetry.boundary == geometry.BoundaryType.PERIODIC
            and duplicateAssembliesOnReflectiveBoundary
        )

        neighbors = []
        for iN, jN, kN in neighborIndices:
            neighborLoc = self.spatialGrid[iN, jN, kN]
            neighbor = self.childrenByLocator.get(neighborLoc)
            if neighbor is not None:
                neighbors.append(neighbor)
            elif showBlanks:
                if dupReflectors:
                    symmetricAssem = self._getReflectiveDuplicateAssembly(neighborLoc)
                    neighbors.append(symmetricAssem)
                else:
                    neighbors.append(None)

        return neighbors

    def _getReflectiveDuplicateAssembly(self, neighborLoc):
        """
        Return duplicate assemblies accross symmetry line.

        Notes
        -----
        If an existing symmetric identical has been found, return it.
        If an existing symmetric identical has NOT been found, return a None (it's empty).
        """
        duplicates = []
        otherTwoLocations = self.spatialGrid.getSymmetricEquivalents(neighborLoc)
        for i, j in otherTwoLocations:
            neighborLocation2 = self.spatialGrid[i, j, 0]
            duplicateAssem = self.childrenByLocator.get(neighborLocation2)
            if duplicateAssem is not None:
                duplicates.append(duplicateAssem)
        # should always be 0 or 1
        nDuplicates = len(duplicates)
        if nDuplicates == 1:
            return duplicates[0]
        elif nDuplicates > 1:
            raise ValueError("Too many neighbors found!")
        return None

    def setMoveList(self, cycle, oldLoc, newLoc, enrichList, assemblyType, assemName):
        """Tracks the movements in terms of locations and enrichments."""
        data = (oldLoc, newLoc, enrichList, assemblyType, assemName)
        # NOTE: moveList is actually a moveDict (misnomer)
        if self.moveList.get(cycle) is None:
            self.moveList[cycle] = []
        if data in self.moveList[cycle]:
            # remove the old version and throw the new on at the end.
            self.moveList[cycle].remove(data)
        self.moveList[cycle].append(data)

    def createFreshFeed(self):
        """
        Creates a new feed assembly.

        See Also
        --------
        createAssemblyOfType: creates an assembly

        Notes
        -----
        createFreshFeed and createAssemblyOfType and this
        all need to be merged together somehow.
        """
        return self.createAssemblyOfType(assemType=self._freshFeedType)

    def createAssemblyOfType(self, assemType=None, enrichList=None, cs=None):
        """
        Create an assembly of a specific type and apply enrichments if they are specified

        Parameters
        ----------
        assemType : str
            The assembly type to create
        enrichList : list
            weight percent enrichments of each block

        Returns
        -------
        a : Assembly
            A new assembly

        Notes
        -----
        This and similar fuel shuffle-enabling functionality on the Core are responsible
        for coupling between the Core and Blueprints. Technically, it should not be
        required to involve Blueprints at all in the construction of a Reactor model.
        Therefore in some circumstances, this function will not work. Ultimately, this
        should be purely the domain of blueprints themselves, and may be migrated out of
        Core in the future.

        See Also
        --------
        armi.fuelHandler.doRepeatShuffle : uses this to repeat shuffling
        """
        a = self.parent.blueprints.constructAssem(
            cs or settings.getMasterCs(), name=assemType
        )

        # check to see if a default bol assembly is being used or we are adding more information
        if enrichList:
            # got an enrichment list that should be the same height as the fuel blocks
            if isinstance(enrichList, float):
                # make endlessly iterable if float was passed in
                enrichList = itertools.cycle([enrichList])
            elif len(a) != len(enrichList):
                raise RuntimeError(
                    "{0} and enrichment list do not have the same number of blocks.".format(
                        a
                    )
                )

            for b, enrich in zip(a, enrichList):
                if enrich == 0.0:
                    # don't change blocks when enrich specified as 0
                    continue
                if abs(b.getUraniumMassEnrich() - enrich) > 1e-10:
                    # only adjust block enrichment if it's different.
                    # WARNING: If this is not fresh fuel, this messes up the number of moles of HM at BOL and
                    # therefore breaks the burnup metric.
                    b.adjustUEnrich(enrich)

        if not self._detailedAxialExpansion:
            # if detailedAxialExpansion: False, make sure that the assembly being created has the correct core mesh
            a.setBlockMesh(
                self.p.referenceBlockAxialMesh[1:], conserveMassFlag="auto"
            )  # pass [1:] to skip 0.0

        return a

    def saveAllFlux(self, fName="allFlux.txt"):
        """Dump all flux to file for debugging purposes."""
        blocks = list(self.getBlocks())
        groups = range(self.lib.numGroups)
        with open(fName, "w") as f:
            for block in blocks:
                for gi in groups:
                    f.write(
                        "{:10s} {:10d} {:12.5E} {:12.5E} {:12.5E}\n"
                        "".format(
                            block.getName(),
                            gi,
                            block.p.mgFlux[gi],
                            block.p.adjMgFlux[gi],
                            block.getVolume(),
                        )
                    )
                if len(block.p.mgFlux) > len(groups) or len(block.p.adjMgFlux) > len(
                    groups
                ):
                    raise ValueError(
                        "Too many flux values: {}\n{}\n{}".format(
                            block, block.p.mgFlux, block.p.adjMgFlux
                        )
                    )

    def getAssembliesOnSymmetryLine(self, symmetryLineID):
        """
        Find assemblies that are on a symmetry line in a symmetric core.
        """
        assembliesOnLine = []
        for a in self:
            if a.isOnWhichSymmetryLine() == symmetryLineID:
                assembliesOnLine.append(a)

        # in order of innermost to outermost (for averaging)
        assembliesOnLine.sort(key=lambda a: a.spatialLocator.getRingPos())
        return assembliesOnLine

    def buildZones(self, cs):
        """Update the zones on the reactor."""
        self.zones = zones.buildZones(self, cs)
        self.zones = zones.splitZones(self, cs, self.zones)

    def getCoreRadius(self):
        """Returns a radius that the core would fit into."""
        return self.getNumRings(indexBased=True) * self.getFirstBlock().getPitch()

    def findAllMeshPoints(self, assems=None, applySubMesh=True):
        """
        Return all mesh positions in core including both endpoints.

        Parameters
        ----------
        assems : list, optional
            assemblies to consider when determining the mesh points. If not given, all in-core assemblies are used.
        applySubMesh : bool, optional
            Apply submeshing parameters to make mesh points smaller than blocks. Default=True.


        Returns
        -------
        meshVals : tuple
            ((i-vals), (j-vals,), (k-vals,))

        See Also
        --------
        armi.reactor.assemblies.Assembly.getAxialMesh : get block mesh

        Notes
        -----
        These include all mesh points, not just block boundaries. There may be multiple mesh points
        per block.

        If a large block with multiple mesh points is in the same core as arbitrarily-expanded fuel blocks
        from fuel performance, an imbalanced axial mesh may result.

        There is a challenge with TRZ blocks because we need the mesh centroid in terms of RZT, not XYZ
        """
        runLog.debug("Finding all mesh points.")
        if assems is None:
            assems = list(self)

        iMesh, jMesh, kMesh = set(), set(), set()
        for a in assems:
            for b in a:
                # these params should be combined into a new b.p.meshSubdivisions tuple
                numPoints = (
                    (a.p.AziMesh, a.p.RadMesh, b.p.axMesh)
                    if applySubMesh
                    else (1, 1, 1)
                )
                base = b.spatialLocator.getGlobalCellBase()
                # make sure this is in mesh coordinates (important to have TRZ, not XYZ in TRZ cases
                top = b.spatialLocator.getGlobalCellTop()
                for axis, (collection, subdivisions) in enumerate(
                    zip((iMesh, jMesh, kMesh), numPoints)
                ):
                    axisVal = float(base[axis])  # convert from numpy.float64
                    step = float(top[axis] - axisVal) / subdivisions
                    for _subdivision in range(subdivisions):
                        collection.add(round(axisVal, units.FLOAT_DIMENSION_DECIMALS))
                        axisVal += step
                    # add top too (only needed for last point)
                    collection.add(round(axisVal, units.FLOAT_DIMENSION_DECIMALS))

        iMesh, jMesh, kMesh = map(sorted, (iMesh, jMesh, kMesh))

        return iMesh, jMesh, kMesh

    def findAllAxialMeshPoints(self, assems=None, applySubMesh=True):
        """Return a list of all z-mesh positions in the core including zero and the top."""
        _i, _j, k = self.findAllMeshPoints(assems, applySubMesh)
        return k

    def updateAxialMesh(self):
        """
        Update axial mesh based on perturbed meshes of the assemblies that are linked to the ref assem.

        Notes
        -----
        While processLoading finds *all* axial mesh points, this method only updates the values of the
        known mesh with the current assembly heights. **This does not change the number of mesh points**.

        If ``detailedAxialExpansion`` is active, the global axial mesh param still only tracks the refAssem.
        Otherwise, thousands upon thousands of mesh points would get created.

        See Also
        --------
        processLoading : sets up the primary mesh that this perturbs.
        """
        # most of the time, we want fuel, but they should mostly have the same number of blocks
        # if this becomes a problem, we might find either the
        #  1. mode: (len(a) for a in self).mode(), or
        #  2. max: max(len(a) for a in self)
        # depending on what makes the most sense
        refAssem = self.refAssem
        refMesh = self.findAllAxialMeshPoints([refAssem])
        avgHeight = average1DWithinTolerance(
            numpy.array(
                [
                    [
                        h
                        for b in a
                        for h in [(b.p.ztop - b.p.zbottom) / b.p.axMesh] * b.p.axMesh
                    ]
                    for a in self
                    if self.findAllAxialMeshPoints([a]) == refMesh
                ]
            )
        )
        self.p.axialMesh = list(numpy.append([0.0], avgHeight.cumsum()))

    def findAxialMeshIndexOf(self, heightCm):
        """
        Return the axial index of the axial node corresponding to this height.

        If the height lies on the boundary between two nodes, the lower node index
        is returned.

        Parameters
        ----------
        heightCm : float
            The height (cm) from the assembly bottom.

        Returns
        -------
        zIndex : int
            The axial index (beginning with 0) of the mesh node containing the given height.
        """
        for zi, currentHeightCm in enumerate(self.p.axialMesh[1:]):
            if currentHeightCm >= heightCm:
                return zi
        raise ValueError(
            "The value {} cm is not within range of the reactor axial mesh with max {}"
            "".format(heightCm, currentHeightCm)
        )

    def addMoreNodes(self, meshList):
        """
        Add additional mesh points in the the meshList so that the ratio of mesh sizes does not vary too fast.
        """
        ratio = self._minMeshSizeRatio
        for i, innerMeshVal in enumerate(meshList[1:-1], start=1):
            dP0 = innerMeshVal - meshList[i - 1]
            dP1 = meshList[i + 1] - innerMeshVal

            if dP0 / (dP0 + dP1) < ratio:
                runLog.warning(
                    "Mesh gap too small. Adjusting mesh to be more reasonable."
                )
                meshList.append(innerMeshVal + dP1 * ratio)
                meshList.sort()
                return meshList, False
            elif dP0 / (dP0 + dP1) > (1.0 - ratio):
                runLog.warning(
                    "Mesh gap too large. Adjusting mesh to be more reasonable."
                )
                meshList.append(meshList[i - 1] + dP0 * (1.0 - ratio))
                meshList.sort()
                return meshList, False

        return meshList, True

    def findAllAziMeshPoints(self, extraAssems=None, applySubMesh=True):
        r"""
        returns a list of all azimuthal (theta)-mesh positions in the core.

        Parameters
        ----------
        extraAssems : list
            additional assemblies to consider when determining the mesh points.
            They may be useful in the MCPNXT models to represent the fuel management dummies.

        applySubMesh : bool
            generates submesh points to further discretize the theta reactor mesh

        """
        i, _, _ = self.findAllMeshPoints(extraAssems, applySubMesh)
        return i

    def findAllRadMeshPoints(self, extraAssems=None, applySubMesh=True):
        """
        Return a list of all radial-mesh positions in the core.


        Parameters
        ----------
        extraAssems : list
            additional assemblies to consider when determining the mesh points.  They may
            be useful in the MCPNXT models to represent the fuel management dummies.

        applySubMesh : bool
            (not implemented) generates submesh points to further discretize the radial
            reactor mesh

        """
        _, j, _ = self.findAllMeshPoints(extraAssems, applySubMesh)
        return j

    def getMaxBlockParam(self, *args, **kwargs):
        """Get max param over blocks"""
        if "generationNum" in kwargs:
            raise ValueError(
                "Cannot getMaxBlockParam over anything but blocks. Prefer `getMaxParam`."
            )
        kwargs["generationNum"] = 2
        return self.getMaxParam(*args, **kwargs)

    def getTotalBlockParam(self, *args, **kwargs):
        """Get total param over blocks."""
        if "generationNum" in kwargs:
            raise ValueError(
                "Cannot getTotalBlockParam over anything but blocks. Prefer `calcTotalParam`."
            )
        kwargs["generationNum"] = 2
        return self.calcTotalParam(*args, **kwargs)

    def getMaxNumPins(self):
        """find max number of pins of any block in the reactor"""
        return max(b.getNumPins() for b in self.getBlocks())

    def getMinimumPercentFluxInFuel(self, target=0.005):
        r"""
        Goes through the entire reactor to determine what percentage of flux occures at
        each ring.  Starting with the outer ring, this function helps determine the effective
        size of the core where additional assemblies will not help the breeding in the TWR.

        Parameters
        ----------
        target : float
            This is the fraction of the total reactor fuel flux compared to the flux in a
            specific assembly in a ring

        Returns
        -------
        targetRing, fraction of flux : tuple
            targetRing is the ring with the fraction of flux that best meets the target.
        """
        # get the total number of assembly rings
        numRings = self.getNumRings()

        # old target assembly fraction
        fluxFraction = 0
        targetRing = numRings

        allFuelBlocks = list(self.getBlocks(Flags.FUEL))

        # loop there all of the rings
        for ringNumber in range(numRings, 0, -1):
            # compare to outer most ring
            # flatten list into one list of all blocks
            blocksInRing = list(
                itertools.chain(
                    *[
                        a.getBlocks(Flags.FUEL)
                        for a in self.getAssembliesInRing(ringNumber)
                    ]
                )
            )
            # TODO: itertools.chain.from_iterable(...)

            totalPower = self.getTotalBlockParam("flux", objs=allFuelBlocks)
            ringPower = self.getTotalBlockParam("flux", objs=blocksInRing)

            # make sure that there is a non zero return
            if fluxFraction == 0 and ringPower > 0:
                fluxFraction = ringPower / totalPower
                targetRing = ringNumber

            # this will only get the leakage if the target fraction isn't too low
            if (
                ringPower / totalPower < target
                and ringPower / totalPower > fluxFraction
            ):
                fluxFraction = ringPower / totalPower
                targetRing = ringNumber

        return targetRing, fluxFraction

    def getAvgTemp(self, typeSpec, blockList=None, flux2Weight=False):
        r"""
        get the volume-average fuel, cladding, coolant temperature in core

        Parameters
        ----------
        typeSpec : Flags or list of Flags
            Component types to consider. If typeSpec is a list, then you get the volume average
            temperature of all components. For instance, getAvgTemp([Flags.CLAD, Flags.WIRE,
            Flags.DUCT]) returns the avg. structure temperature.

        blockList : list, optional
            Blocks to consider. If None, all blocks in core will be considered

        flux2Weight : bool, optional
            If true, will weight temperature against flux**2

        Returns
        -------
        avgTemp : float
            The average temperature in C.

        """
        num = 0.0
        denom = 0.0
        if not blockList:
            blockList = list(self.getBlocks())

        for b in blockList:
            if flux2Weight:
                weight = b.p.flux ** 2.0
            else:
                weight = 1.0
            for c in b.iterComponents(typeSpec):
                vol = c.getVolume()
                num += c.temperatureInC * vol * weight
                denom += vol * weight

        if denom:
            return num / denom
        else:
            raise RuntimeError("no temperature average for {0}".format(typeSpec))

    def getAllNuclidesIn(self, mats):
        """
        Find all nuclides that are present in these materials anywhere in the core.

        Parameters
        ----------
        mats : iterable or Material
            List (or single) of materials to scan the full core for, accumulating a nuclide list

        Returns
        -------
        allNucNames : list
            All nuclide names in this material anywhere in the reactor

        See Also
        --------
        getDominantMaterial : finds the most prevalent material in a certain type of blocks
        Block.adjustDensity : modifies nuclides in a block

        Notes
        -----
        If you need to know the nuclides in a fuel pin, you can't just use the sample returned
        from getDominantMaterial, because it may be a fresh fuel material (U and Zr) even though
        there are burned materials elsewhere (with U, Zr, Pu, LFP, etc.).
        """
        if not isinstance(mats, list):
            # single material passed in
            mats = [mats]
        names = set(m.name for m in mats)
        allNucNames = set()
        for c in self.iterComponents():
            if c.material.name in names:
                allNucNames.update(c.getNuclides())
        return list(allNucNames)

    def growToFullCore(self, cs):
        r"""copies symmetric assemblies to build a full core model out of a 1/3 core model

        Returns
        -------

        converter : GeometryConverter
            Geometry converter used to do the conversion.

        """
        from armi.reactor.converters.geometryConverters import (
            ThirdCoreHexToFullCoreChanger,
        )

        converter = ThirdCoreHexToFullCoreChanger(cs)
        converter.convert(self.r)

        return converter

    def setPitchUniform(self, pitchInCm):
        """
        set the pitch in all blocks
        """
        for b in self.getBlocks():
            b.setPitch(pitchInCm)

        # have to update the 2-D reactor mesh too.
        self.spatialGrid.changePitch(pitchInCm)

    def calcBlockMaxes(self):
        r"""
        searches all blocks for maximum values of key params

        See Also
        --------
        armi.physics.optimize.OptimizationInterface.interactBOL : handles these maxes in optimization cases
        """
        # restrict to fuel
        for k in self.p.paramDefs.inCategory("block-max").names:
            try:
                maxVal = self.getMaxBlockParam(k.replace("max", ""), Flags.FUEL)
                if maxVal != 0.0:
                    self.p[k] = maxVal
            except KeyError:
                continue

        # add maxes based on pin-level max if it exists, block level max otherwise.
        # may want to use percentBuMax for pin-detailed cases.
        self.p.maxBuF = max(
            (
                a.getMaxParam("percentBu")
                for a in self.getAssemblies(Flags.FEED | Flags.FUEL)
            ),
            default=0.0,
        )
        self.p.maxBuI = max(
            (
                a.getMaxParam("percentBu")
                for a in self.getAssemblies(
                    [
                        Flags.IGNITER | Flags.FUEL,
                        Flags.DRIVER | Flags.FUEL,
                        Flags.STARTER | Flags.FUEL,
                    ]
                )
            ),
            default=0.0,
        )

    def getFuelBottomHeight(self):
        r"""
        Obtain the height of the lowest fuel in the core.

        This is the "axial coordinate shift" between ARMI and SASSYS.
        While ARMI sets z=0 at the bottom of the lowest block (usually the
        grid plate), SASSYS sets z=0 at the bottom of the fuel.

        Returns
        -------
        lowestFuelHeightInCm : float
            The height (cm) of the lowest fuel in this core model.

        """

        lowestFuelHeightInCm = self[0].getHeight()
        fuelBottoms = []
        for a in self.getAssemblies(Flags.FUEL):
            fuelHeightInCm = 0.0
            for b in a:
                if b.hasFlags(Flags.FUEL):
                    break
                else:
                    fuelHeightInCm += b.getHeight()
            if fuelHeightInCm < lowestFuelHeightInCm:
                lowestFuelHeightInCm = fuelHeightInCm
            fuelBottoms.append(fuelHeightInCm)
        return lowestFuelHeightInCm

    def processLoading(self, cs, dbLoad: bool = False):
        """
        After nuclide densities are loaded, this goes through and prepares the reactor.

        Notes
        -----
        This does a few operations :
         * It process boosters,
         * sets axial snap lists,
         * checks the geometry,
         * sets up location tables ( tracks where the initial feeds were (for moderation or something)

        See Also
        --------
        updateAxialMesh : Perturbs the axial mesh originally set up here.
        """
        runLog.header(
            "=========== Initializing Mesh, Assembly Zones, and Nuclide Categories =========== "
        )

        for b in self.getBlocks():
            if b.p.molesHmBOL > 0.0:
                break
        else:
            # Good easter egg, but sometimes a user will want to use the framework do
            # only decay analyses and heavy metals are not required.
            runLog.warning(
                "The system has no heavy metal and therefore is not a nuclear reactor.\n"
                "Please make sure that this is intended and not a input error."
            )

        if dbLoad:
            # reactor.blueprints.assemblies need to be populated
            # this normally happens during armi/reactor/blueprints/__init__.py::constructAssem
            # but for DB load, this is not called so it must be here.
            # pylint: disable=protected-access
            self.parent.blueprints._prepConstruction(cs)
            if not cs["detailedAxialExpansion"]:
                # Apply mesh snapping for self.parent.blueprints.assemblies
                # This is stored as a param for assemblies in-core, so only blueprints assemblies are
                # considered here. To guarantee mesh snapping will function, makeAxialSnapList
                # should be in reference to the assembly with the finest mesh as defined in the blueprints.
                finestMeshAssembly = sorted(
                    self.parent.blueprints.assemblies.values(),
                    key=lambda a: len(a),
                    reverse=True,
                )[0]
                for a in self.parent.blueprints.assemblies.values():
                    a.makeAxialSnapList(refAssem=finestMeshAssembly)
            if not cs["inputHeightsConsideredHot"]:
                runLog.header(
                    "=========== Axially expanding blueprints assemblies (except control) from Tinput to Thot ==========="
                )
                self._applyThermalExpansion(
                    self.parent.blueprints.assemblies.values(),
                    dbLoad,
                    finestMeshAssembly,
                )

        else:
            if not cs["detailedAxialExpansion"]:
                # prepare core for mesh snapping during axial expansion
                for a in self.getAssemblies(includeAll=True):
                    a.makeAxialSnapList(self.refAssem)
            if not cs["inputHeightsConsideredHot"]:
                runLog.header(
                    "=========== Axially expanding all assemblies from Tinput to Thot ==========="
                )
                self._applyThermalExpansion(self.getAssemblies(includeAll=True), dbLoad)

            self.p.referenceBlockAxialMesh = self.findAllAxialMeshPoints(
                applySubMesh=False
            )
            self.p.axialMesh = self.findAllAxialMeshPoints()

        self.numRings = self.getNumRings()  # TODO: why needed?

        self.getNuclideCategories()

        # Generate list of flags that are to be stationary during assembly shuffling
        stationaryBlockFlags = []

        for stationaryBlockFlagString in cs["stationaryBlockFlags"]:
            stationaryBlockFlags.append(Flags.fromString(stationaryBlockFlagString))

        self.stationaryBlockFlagsList = stationaryBlockFlags

        # Perform initial zoning task
        self.buildZones(cs)

        self.p.maxAssemNum = self.getMaxParam("assemNum")

        getPluginManagerOrFail().hook.onProcessCoreLoading(
            core=self, cs=cs, dbLoad=dbLoad
        )

    def _applyThermalExpansion(
        self, assems: list, dbLoad: bool, referenceAssembly=None
    ):
        """expand assemblies, resolve disjoint axial mesh (if needed), and update block BOL heights

        Parameters
        ----------
        assems: list
            list of :py:class:`Assembly <armi.reactor.assemblies.Assembly>` objects to be thermally expanded
        dbLoad: bool
            boolean to determine if Core::processLoading is loading a database or constructing a Core
        referenceAssembly: optional, :py:class:`Assembly <armi.reactor.assemblies.Assembly>`
            is the thermally expanded assembly whose axial mesh is used to snap the
            blueprints assemblies axial mesh to
        """
        axialExpChngr = AxialExpansionChanger(self._detailedAxialExpansion)
        for a in assems:
            axialExpChngr.setAssembly(a)
            # this doesn't get applied to control assems, so CR will be interpreted
            # as hot. This should be conservative because the control rods will
            # be modeled as slightly shorter with the correct hot density. Density
            # is more important than height, so we are forcing density to be correct
            # since we can't do axial expansion (yet)
            axialExpChngr.applyColdHeightMassIncrease()
            axialExpChngr.expansionData.computeThermalExpansionFactors()
            if a.hasFlags(Flags.CONTROL):
                axialExpChngr.axiallyExpandControlAssembly(thermal=True)
            else:
                axialExpChngr.axiallyExpandAssembly(thermal=True)
        # resolve axially disjoint mesh (if needed)
        if not dbLoad:
            axialExpChngr.manageCoreMesh(self.parent)
        elif not self._detailedAxialExpansion:
            for a in assems:
                a.setBlockMesh(referenceAssembly.getAxialMesh())
        # update block BOL heights to reflect hot heights
        for a in assems:
<<<<<<< HEAD
            for b in a:
                b.p.heightBOL = b.getHeight()
=======
            if not a.hasFlags(Flags.CONTROL):
                for b in a:
                    b.p.heightBOL = b.getHeight()
                    b.completeInitialLoading()
>>>>>>> e1e48166
<|MERGE_RESOLUTION|>--- conflicted
+++ resolved
@@ -2353,12 +2353,6 @@
                 a.setBlockMesh(referenceAssembly.getAxialMesh())
         # update block BOL heights to reflect hot heights
         for a in assems:
-<<<<<<< HEAD
             for b in a:
                 b.p.heightBOL = b.getHeight()
-=======
-            if not a.hasFlags(Flags.CONTROL):
-                for b in a:
-                    b.p.heightBOL = b.getHeight()
-                    b.completeInitialLoading()
->>>>>>> e1e48166
+                b.completeInitialLoading()